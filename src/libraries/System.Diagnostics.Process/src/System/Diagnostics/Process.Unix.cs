// Licensed to the .NET Foundation under one or more agreements.
// The .NET Foundation licenses this file to you under the MIT license.

using Microsoft.Win32.SafeHandles;
using System.Collections.Generic;
using System.ComponentModel;
using System.IO;
using System.IO.Pipes;
using System.Security;
using System.Text;
using System.Threading;
using System.Runtime.InteropServices;
using System.Runtime.Versioning;

namespace System.Diagnostics
{
    public partial class Process : IDisposable
    {
        private static volatile bool s_initialized;
        private static uint s_euid;
        private static uint s_egid;
        private static uint[]? s_groups;
        private static readonly object s_initializedGate = new object();
        private static readonly ReaderWriterLockSlim s_processStartLock = new ReaderWriterLockSlim();

        /// <summary>
        /// Puts a Process component in state to interact with operating system processes that run in a
        /// special mode by enabling the native property SeDebugPrivilege on the current thread.
        /// </summary>
        public static void EnterDebugMode()
        {
            // Nop.
        }

        /// <summary>
        /// Takes a Process component out of the state that lets it interact with operating system processes
        /// that run in a special mode.
        /// </summary>
        public static void LeaveDebugMode()
        {
            // Nop.
        }

        [CLSCompliant(false)]
        [SupportedOSPlatform("windows")]
        public static Process Start(string fileName, string userName, SecureString password, string domain)
        {
            throw new PlatformNotSupportedException(SR.ProcessStartWithPasswordAndDomainNotSupported);
        }

        [CLSCompliant(false)]
        [SupportedOSPlatform("windows")]
        public static Process Start(string fileName, string arguments, string userName, SecureString password, string domain)
        {
            throw new PlatformNotSupportedException(SR.ProcessStartWithPasswordAndDomainNotSupported);
        }

        /// <summary>Terminates the associated process immediately.</summary>
        [UnsupportedOSPlatform("ios")]
        [UnsupportedOSPlatform("maccatalyst")]
        [UnsupportedOSPlatform("tvos")]
        public void Kill()
        {
            if (OperatingSystem.IsIOS() || OperatingSystem.IsTvOS())
            {
                throw new PlatformNotSupportedException();
            }

            EnsureState(State.HaveId);

            // Check if we know the process has exited. This avoids us targetting another
            // process that has a recycled PID. This only checks our internal state, the Kill call below
            // activly checks if the process is still alive.
            if (GetHasExited(refresh: false))
            {
                return;
            }

            int killResult = Interop.Sys.Kill(_processId, Interop.Sys.Signals.SIGKILL);
            if (killResult != 0)
            {
                Interop.Error error = Interop.Sys.GetLastError();

                // Don't throw if the process has exited.
                if (error == Interop.Error.ESRCH)
                {
                    return;
                }

                throw new Win32Exception(); // same exception as on Windows
            }
        }

        private bool GetHasExited(bool refresh)
            => GetWaitState().GetExited(out _, refresh);

        private List<Exception>? KillTree()
        {
            List<Exception>? exceptions = null;
            KillTree(ref exceptions);
            return exceptions;
        }

        private void KillTree(ref List<Exception>? exceptions)
        {
            // If the process has exited, we can no longer determine its children.
            // If we know the process has exited, stop already.
            if (GetHasExited(refresh: false))
            {
                return;
            }

            // Stop the process, so it won't start additional children.
            // This is best effort: kill can return before the process is stopped.
            int stopResult = Interop.Sys.Kill(_processId, Interop.Sys.Signals.SIGSTOP);
            if (stopResult != 0)
            {
                Interop.Error error = Interop.Sys.GetLastError();
                // Ignore 'process no longer exists' error.
                if (error != Interop.Error.ESRCH)
                {
                    (exceptions ??= new List<Exception>()).Add(new Win32Exception());
                }
                return;
            }

            IReadOnlyList<Process> children = GetChildProcesses();

            int killResult = Interop.Sys.Kill(_processId, Interop.Sys.Signals.SIGKILL);
            if (killResult != 0)
            {
                Interop.Error error = Interop.Sys.GetLastError();
                // Ignore 'process no longer exists' error.
                if (error != Interop.Error.ESRCH)
                {
                    (exceptions ??= new List<Exception>()).Add(new Win32Exception());
                }
            }

            foreach (Process childProcess in children)
            {
                childProcess.KillTree(ref exceptions);
                childProcess.Dispose();
            }
        }

        /// <summary>Discards any information about the associated process.</summary>
        private void RefreshCore()
        {
            // Nop.  No additional state to reset.
        }

        /// <summary>Additional logic invoked when the Process is closed.</summary>
        private void CloseCore()
        {
            if (_waitStateHolder != null)
            {
                _waitStateHolder.Dispose();
                _waitStateHolder = null;
            }
        }

        /// <summary>Additional configuration when a process ID is set.</summary>
        partial void ConfigureAfterProcessIdSet()
        {
            // Make sure that we configure the wait state holder for this process object, which we can only do once we have a process ID.
            Debug.Assert(_haveProcessId, $"{nameof(ConfigureAfterProcessIdSet)} should only be called once a process ID is set");
            // Initialize WaitStateHolder for non-child processes
            GetWaitState();
        }

        /// <devdoc>
        ///     Make sure we are watching for a process exit.
        /// </devdoc>
        /// <internalonly/>
        private void EnsureWatchingForExit()
        {
            if (!_watchingForExit)
            {
                lock (this)
                {
                    if (!_watchingForExit)
                    {
                        Debug.Assert(_waitHandle == null);
                        Debug.Assert(_registeredWaitHandle == null);
                        Debug.Assert(Associated, "Process.EnsureWatchingForExit called with no associated process");
                        _watchingForExit = true;
                        try
                        {
                            _waitHandle = new ProcessWaitHandle(GetWaitState());
                            _registeredWaitHandle = ThreadPool.RegisterWaitForSingleObject(_waitHandle,
                                new WaitOrTimerCallback(CompletionCallback), _waitHandle, -1, true);
                        }
                        catch
                        {
                            _waitHandle?.Dispose();
                            _waitHandle = null;
                            _watchingForExit = false;
                            throw;
                        }
                    }
                }
            }
        }

        /// <summary>
        /// Instructs the Process component to wait the specified number of milliseconds for the associated process to exit.
        /// </summary>
        private bool WaitForExitCore(int milliseconds)
        {
            bool exited = GetWaitState().WaitForExit(milliseconds);
            Debug.Assert(exited || milliseconds != Timeout.Infinite);

            if (exited && milliseconds == Timeout.Infinite) // if we have a hard timeout, we cannot wait for the streams
            {
                _output?.EOF.GetAwaiter().GetResult();
                _error?.EOF.GetAwaiter().GetResult();
            }

            return exited;
        }

        /// <summary>Gets the main module for the associated process.</summary>
        public ProcessModule? MainModule
        {
            get
            {
                ProcessModuleCollection pmc = Modules;
                return pmc.Count > 0 ? pmc[0] : null;
            }
        }

        /// <summary>Checks whether the process has exited and updates state accordingly.</summary>
        private void UpdateHasExited()
        {
            int? exitCode;
            _exited = GetWaitState().GetExited(out exitCode, refresh: true);
            if (_exited && exitCode != null)
            {
                _exitCode = exitCode.Value;
            }
        }

        /// <summary>Gets the time that the associated process exited.</summary>
        private DateTime ExitTimeCore
        {
            get { return GetWaitState().ExitTime; }
        }

        /// <summary>
        /// Gets or sets a value indicating whether the associated process priority
        /// should be temporarily boosted by the operating system when the main window
        /// has focus.
        /// </summary>
        private bool PriorityBoostEnabledCore
        {
            get { return false; } //Nop
            set { } // Nop
        }

        /// <summary>
        /// Gets or sets the overall priority category for the associated process.
        /// </summary>
        private ProcessPriorityClass PriorityClassCore
        {
            // This mapping is relatively arbitrary.  0 is normal based on the man page,
            // and the other values above and below are simply distributed evenly.
            get
            {
                EnsureState(State.HaveNonExitedId);

                int pri = 0;
                int errno = Interop.Sys.GetPriority(Interop.Sys.PriorityWhich.PRIO_PROCESS, _processId, out pri);
                if (errno != 0) // Interop.Sys.GetPriority returns GetLastWin32Error()
                {
                    throw new Win32Exception(errno); // match Windows exception
                }

                Debug.Assert(pri >= -20 && pri <= 20);
                return
                    pri < -15 ? ProcessPriorityClass.RealTime :
                    pri < -10 ? ProcessPriorityClass.High :
                    pri < -5 ? ProcessPriorityClass.AboveNormal :
                    pri == 0 ? ProcessPriorityClass.Normal :
                    pri <= 10 ? ProcessPriorityClass.BelowNormal :
                    ProcessPriorityClass.Idle;
            }
            set
            {
                EnsureState(State.HaveNonExitedId);

                int pri = 0; // Normal
                switch (value)
                {
                    case ProcessPriorityClass.RealTime: pri = -19; break;
                    case ProcessPriorityClass.High: pri = -11; break;
                    case ProcessPriorityClass.AboveNormal: pri = -6; break;
                    case ProcessPriorityClass.BelowNormal: pri = 10; break;
                    case ProcessPriorityClass.Idle: pri = 19; break;
                    default:
                        Debug.Assert(value == ProcessPriorityClass.Normal, "Input should have been validated by caller");
                        break;
                }

                int result = Interop.Sys.SetPriority(Interop.Sys.PriorityWhich.PRIO_PROCESS, _processId, pri);
                if (result == -1)
                {
                    throw new Win32Exception(); // match Windows exception
                }
            }
        }

        /// <summary>Checks whether the argument is a direct child of this process.</summary>
        private bool IsParentOf(Process possibleChildProcess)
        {
            try
            {
                return Id == possibleChildProcess.ParentProcessId;
            }
            catch (Exception e) when (IsProcessInvalidException(e))
            {
                return false;
            }
        }

        private bool Equals(Process process)
        {
            try
            {
                return Id == process.Id;
            }
            catch (Exception e) when (IsProcessInvalidException(e))
            {
                return false;
            }
        }

        partial void ThrowIfExited(bool refresh)
        {
            // Don't allocate a ProcessWaitState.Holder unless we're refreshing.
            if (_waitStateHolder == null && !refresh)
            {
                return;
            }

            if (GetHasExited(refresh))
            {
                throw new InvalidOperationException(SR.Format(SR.ProcessHasExited, _processId.ToString()));
            }
        }

        /// <summary>
        /// Gets a short-term handle to the process, with the given access.  If a handle exists,
        /// then it is reused.  If the process has exited, it throws an exception.
        /// </summary>
        private SafeProcessHandle GetProcessHandle()
        {
            if (_haveProcessHandle)
            {
                ThrowIfExited(refresh: true);

                return _processHandle!;
            }

            EnsureState(State.HaveNonExitedId | State.IsLocal);
            return new SafeProcessHandle(_processId, GetSafeWaitHandle());
        }

        /// <summary>
        /// Starts the process using the supplied start info.
        /// With UseShellExecute option, we'll try the shell tools to launch it(e.g. "open fileName")
        /// </summary>
        /// <param name="startInfo">The start info with which to start the process.</param>
        private bool StartCore(ProcessStartInfo startInfo)
        {
            if (OperatingSystem.IsIOS() || OperatingSystem.IsTvOS())
            {
                throw new PlatformNotSupportedException();
            }

            EnsureInitialized();

            string? filename;
            string[] argv;

            if (startInfo.UseShellExecute)
            {
                if (startInfo.RedirectStandardInput || startInfo.RedirectStandardOutput || startInfo.RedirectStandardError)
                {
                    throw new InvalidOperationException(SR.CantRedirectStreams);
                }
            }

            int stdinFd = -1, stdoutFd = -1, stderrFd = -1;
            string[] envp = CreateEnvp(startInfo);
            string? cwd = !string.IsNullOrWhiteSpace(startInfo.WorkingDirectory) ? startInfo.WorkingDirectory : null;

            bool setCredentials = !string.IsNullOrEmpty(startInfo.UserName);
            uint userId = 0;
            uint groupId = 0;
            uint[]? groups = null;
            if (setCredentials)
            {
                (userId, groupId, groups) = GetUserAndGroupIds(startInfo);
            }

            // .NET applications don't echo characters unless there is a Console.Read operation.
            // Unix applications expect the terminal to be in an echoing state by default.
            // To support processes that interact with the terminal (e.g. 'vi'), we need to configure the
            // terminal to echo. We keep this configuration as long as there are children possibly using the terminal.
            bool usesTerminal = !(startInfo.RedirectStandardInput &&
                                  startInfo.RedirectStandardOutput &&
                                  startInfo.RedirectStandardError);

            if (startInfo.UseShellExecute)
            {
                string verb = startInfo.Verb;
                if (verb != string.Empty &&
                    !string.Equals(verb, "open", StringComparison.OrdinalIgnoreCase))
                {
                    throw new Win32Exception(Interop.Errors.ERROR_NO_ASSOCIATION);
                }

                // On Windows, UseShellExecute of executables and scripts causes those files to be executed.
                // To achieve this on Unix, we check if the file is executable (x-bit).
                // Some files may have the x-bit set even when they are not executable. This happens for example
                // when a Windows filesystem is mounted on Linux. To handle that, treat it as a regular file
                // when exec returns ENOEXEC (file format cannot be executed).
                bool isExecuting = false;
                filename = ResolveExecutableForShellExecute(startInfo.FileName, cwd);
                if (filename != null)
                {
                    argv = ParseArgv(startInfo);

                    isExecuting = ForkAndExecProcess(
                        startInfo, filename, argv, envp, cwd,
                        setCredentials, userId, groupId, groups,
                        out stdinFd, out stdoutFd, out stderrFd, usesTerminal,
                        throwOnNoExec: false); // return false instead of throwing on ENOEXEC
                }

                // use default program to open file/url
                if (!isExecuting)
                {
                    filename = GetPathToOpenFile();
                    argv = ParseArgv(startInfo, filename, ignoreArguments: true);

                    ForkAndExecProcess(
                        startInfo, filename, argv, envp, cwd,
                        setCredentials, userId, groupId, groups,
                        out stdinFd, out stdoutFd, out stderrFd, usesTerminal);
                }
            }
            else
            {
                filename = ResolvePath(startInfo.FileName);
                argv = ParseArgv(startInfo);
                if (Directory.Exists(filename))
                {
                    throw new Win32Exception(SR.DirectoryNotValidAsInput);
                }

                ForkAndExecProcess(
                    startInfo, filename, argv, envp, cwd,
                    setCredentials, userId, groupId, groups,
                    out stdinFd, out stdoutFd, out stderrFd, usesTerminal);
            }

            // Configure the parent's ends of the redirection streams.
            // We use UTF8 encoding without BOM by-default(instead of Console encoding as on Windows)
            // as there is no good way to get this information from the native layer
            // and we do not want to take dependency on Console contract.
            if (startInfo.RedirectStandardInput)
            {
                Debug.Assert(stdinFd >= 0);
                _standardInput = new StreamWriter(OpenStream(stdinFd, PipeDirection.Out),
                    startInfo.StandardInputEncoding ?? Encoding.Default, StreamBufferSize)
                { AutoFlush = true };
            }
            if (startInfo.RedirectStandardOutput)
            {
                Debug.Assert(stdoutFd >= 0);
                _standardOutput = new StreamReader(OpenStream(stdoutFd, PipeDirection.In),
                    startInfo.StandardOutputEncoding ?? Encoding.Default, true, StreamBufferSize);
            }
            if (startInfo.RedirectStandardError)
            {
                Debug.Assert(stderrFd >= 0);
                _standardError = new StreamReader(OpenStream(stderrFd, PipeDirection.In),
                    startInfo.StandardErrorEncoding ?? Encoding.Default, true, StreamBufferSize);
            }

            return true;
        }

        private bool ForkAndExecProcess(
            ProcessStartInfo startInfo, string? resolvedFilename, string[] argv,
            string[] envp, string? cwd, bool setCredentials, uint userId,
            uint groupId, uint[]? groups,
            out int stdinFd, out int stdoutFd, out int stderrFd,
            bool usesTerminal, bool throwOnNoExec = true)
        {
            if (string.IsNullOrEmpty(resolvedFilename))
            {
                Interop.ErrorInfo errno = Interop.Error.ENOENT.Info();
                throw CreateExceptionForErrorStartingProcess(errno.GetErrorMessage(), errno.RawErrno, startInfo.FileName, cwd);
            }

            // Lock to avoid races with OnSigChild
            // By using a ReaderWriterLock we allow multiple processes to start concurrently.
            s_processStartLock.EnterReadLock();
            try
            {
                if (usesTerminal)
                {
                    ConfigureTerminalForChildProcesses(1);
                }

                int childPid;

                // Invoke the shim fork/execve routine.  It will create pipes for all requested
                // redirects, fork a child process, map the pipe ends onto the appropriate stdin/stdout/stderr
                // descriptors, and execve to execute the requested process.  The shim implementation
                // is used to fork/execve as executing managed code in a forked process is not safe (only
                // the calling thread will transfer, thread IDs aren't stable across the fork, etc.)
                int errno = Interop.Sys.ForkAndExecProcess(
                    resolvedFilename, argv, envp, cwd,
                    startInfo.RedirectStandardInput, startInfo.RedirectStandardOutput, startInfo.RedirectStandardError,
                    setCredentials, userId, groupId, groups,
                    out childPid, out stdinFd, out stdoutFd, out stderrFd);

                if (errno == 0)
                {
                    // Ensure we'll reap this process.
                    // note: SetProcessId will set this if we don't set it first.
                    _waitStateHolder = new ProcessWaitState.Holder(childPid, isNewChild: true, usesTerminal);

                    // Store the child's information into this Process object.
                    Debug.Assert(childPid >= 0);
                    SetProcessId(childPid);
                    SetProcessHandle(new SafeProcessHandle(_processId, GetSafeWaitHandle()));

                    return true;
                }
                else
                {
                    if (!throwOnNoExec &&
                        new Interop.ErrorInfo(errno).Error == Interop.Error.ENOEXEC)
                    {
                        return false;
                    }

                    throw CreateExceptionForErrorStartingProcess(new Interop.ErrorInfo(errno).GetErrorMessage(), errno, resolvedFilename, cwd);
                }
            }
            finally
            {
                s_processStartLock.ExitReadLock();

                if (_waitStateHolder == null && usesTerminal)
                {
                    // We failed to launch a child that could use the terminal.
                    s_processStartLock.EnterWriteLock();
                    ConfigureTerminalForChildProcesses(-1);
                    s_processStartLock.ExitWriteLock();
                }
            }
        }

        /// <summary>Finalizable holder for the underlying shared wait state object.</summary>
        private ProcessWaitState.Holder? _waitStateHolder;

        /// <summary>Size to use for redirect streams and stream readers/writers.</summary>
        private const int StreamBufferSize = 4096;

        /// <summary>Converts the filename and arguments information from a ProcessStartInfo into an argv array.</summary>
        /// <param name="psi">The ProcessStartInfo.</param>
        /// <param name="resolvedExe">Resolved executable to open ProcessStartInfo.FileName</param>
        /// <param name="ignoreArguments">Don't pass ProcessStartInfo.Arguments</param>
        /// <returns>The argv array.</returns>
        private static string[] ParseArgv(ProcessStartInfo psi, string? resolvedExe = null, bool ignoreArguments = false)
        {
            if (string.IsNullOrEmpty(resolvedExe) &&
                (ignoreArguments || (string.IsNullOrEmpty(psi.Arguments) && !psi.HasArgumentList)))
            {
                return new string[] { psi.FileName };
            }

            var argvList = new List<string>();
            if (!string.IsNullOrEmpty(resolvedExe))
            {
                argvList.Add(resolvedExe);
                if (resolvedExe.Contains("kfmclient"))
                {
                    argvList.Add("openURL"); // kfmclient needs OpenURL
                }
            }

            argvList.Add(psi.FileName);

            if (!ignoreArguments)
            {
                if (!string.IsNullOrEmpty(psi.Arguments))
                {
                    ParseArgumentsIntoList(psi.Arguments, argvList);
                }
                else if (psi.HasArgumentList)
                {
                    argvList.AddRange(psi.ArgumentList);
                }
            }
            return argvList.ToArray();
        }

        /// <summary>Converts the environment variables information from a ProcessStartInfo into an envp array.</summary>
        /// <param name="psi">The ProcessStartInfo.</param>
        /// <returns>The envp array.</returns>
        private static string[] CreateEnvp(ProcessStartInfo psi)
        {
            var envp = new string[psi.Environment.Count];
            int index = 0;
            foreach (var pair in psi.Environment)
            {
                envp[index++] = pair.Key + "=" + pair.Value;
            }
            return envp;
        }

        private static string? ResolveExecutableForShellExecute(string filename, string? workingDirectory)
        {
            // Determine if filename points to an executable file.
            // filename may be an absolute path, a relative path or a uri.

            string? resolvedFilename = null;
            // filename is an absolute path
            if (Path.IsPathRooted(filename))
            {
                if (File.Exists(filename))
                {
                    resolvedFilename = filename;
                }
            }
            // filename is a uri
            else if (Uri.TryCreate(filename, UriKind.Absolute, out Uri? uri))
            {
                if (uri.IsFile && uri.Host == "" && File.Exists(uri.LocalPath))
                {
                    resolvedFilename = uri.LocalPath;
                }
            }
            // filename is relative
            else
            {
                // The WorkingDirectory property specifies the location of the executable.
                // If WorkingDirectory is an empty string, the current directory is understood to contain the executable.
                workingDirectory = workingDirectory != null ? Path.GetFullPath(workingDirectory) :
                                                              Directory.GetCurrentDirectory();
                string filenameInWorkingDirectory = Path.Combine(workingDirectory, filename);
                // filename is a relative path in the working directory
                if (File.Exists(filenameInWorkingDirectory))
                {
                    resolvedFilename = filenameInWorkingDirectory;
                }
                // find filename on PATH
                else
                {
                    resolvedFilename = FindProgramInPath(filename);
                }
            }

            if (resolvedFilename == null)
            {
                return null;
            }

            if (Interop.Sys.Access(resolvedFilename, Interop.Sys.AccessMode.X_OK) == 0)
            {
                return resolvedFilename;
            }
            else
            {
                return null;
            }
        }

        /// <summary>Resolves a path to the filename passed to ProcessStartInfo. </summary>
        /// <param name="filename">The filename.</param>
        /// <returns>The resolved path. It can return null in case of URLs.</returns>
        private static string? ResolvePath(string filename)
        {
            // Follow the same resolution that Windows uses with CreateProcess:
            // 1. First try the exact path provided
            // 2. Then try the file relative to the executable directory
            // 3. Then try the file relative to the current directory
            // 4. then try the file in each of the directories specified in PATH
            // Windows does additional Windows-specific steps between 3 and 4,
            // and we ignore those here.

            // If the filename is a complete path, use it, regardless of whether it exists.
            if (Path.IsPathRooted(filename))
            {
                // In this case, it doesn't matter whether the file exists or not;
                // it's what the caller asked for, so it's what they'll get
                return filename;
            }

            // Then check the executable's directory
            string? path = Environment.ProcessPath;
            if (path != null)
            {
                try
                {
                    path = Path.Combine(Path.GetDirectoryName(path)!, filename);
                    if (File.Exists(path))
                    {
                        return path;
                    }
                }
                catch (ArgumentException) { } // ignore any errors in data that may come from the exe path
            }

            // Then check the current directory
            path = Path.Combine(Directory.GetCurrentDirectory(), filename);
            if (File.Exists(path))
            {
                return path;
            }

            // Then check each directory listed in the PATH environment variables
            return FindProgramInPath(filename);
        }

        /// <summary>
        /// Gets the path to the program
        /// </summary>
        /// <param name="program"></param>
        /// <returns></returns>
        private static string? FindProgramInPath(string program)
        {
            string path;
            string? pathEnvVar = Environment.GetEnvironmentVariable("PATH");
            if (pathEnvVar != null)
            {
                var pathParser = new StringParser(pathEnvVar, ':', skipEmpty: true);
                while (pathParser.MoveNext())
                {
                    string subPath = pathParser.ExtractCurrent();
                    path = Path.Combine(subPath, program);
                    if (IsExecutable(path))
                    {
                        return path;
                    }
                }
            }
            return null;
        }

        private static bool IsExecutable(string fullPath)
        {
            Interop.Sys.FileStatus fileinfo;

            if (Interop.Sys.Stat(fullPath, out fileinfo) < 0)
            {
                return false;
            }

            // Check if the path is a directory.
            if ((fileinfo.Mode & Interop.Sys.FileTypes.S_IFMT) == Interop.Sys.FileTypes.S_IFDIR)
            {
                return false;
            }

            Interop.Sys.Permissions permissions = (Interop.Sys.Permissions)fileinfo.Mode;

            if (s_euid == 0)
            {
                // We're root.
                return (permissions & Interop.Sys.Permissions.S_IXUGO) != 0;
            }

            if (s_euid == fileinfo.Uid)
            {
                // We own the file.
                return (permissions & Interop.Sys.Permissions.S_IXUSR) != 0;
            }

            if (s_egid == fileinfo.Gid ||
                (s_groups != null && Array.BinarySearch(s_groups, fileinfo.Gid) >= 0))
            {
                // A group we're a member of owns the file.
                return (permissions & Interop.Sys.Permissions.S_IXGRP) != 0;
            }

            // Other.
            return (permissions & Interop.Sys.Permissions.S_IXOTH) != 0;
        }

        private static long s_ticksPerSecond;

        /// <summary>Convert a number of "jiffies", or ticks, to a TimeSpan.</summary>
        /// <param name="ticks">The number of ticks.</param>
        /// <returns>The equivalent TimeSpan.</returns>
        internal static TimeSpan TicksToTimeSpan(double ticks)
        {
            long ticksPerSecond = Volatile.Read(ref s_ticksPerSecond);
            if (ticksPerSecond == 0)
            {
                // Look up the number of ticks per second in the system's configuration,
                // then use that to convert to a TimeSpan
                ticksPerSecond = Interop.Sys.SysConf(Interop.Sys.SysConfName._SC_CLK_TCK);
                if (ticksPerSecond <= 0)
                {
                    throw new Win32Exception();
                }

                Volatile.Write(ref s_ticksPerSecond, ticksPerSecond);
            }

            return TimeSpan.FromSeconds(ticks / (double)ticksPerSecond);
        }

        /// <summary>Opens a stream around the specified file descriptor and with the specified access.</summary>
        /// <param name="fd">The file descriptor.</param>
        /// <param name="direction">The pipe direction.</param>
        /// <returns>The opened stream.</returns>
        private static Stream OpenStream(int fd, PipeDirection direction)
        {
            Debug.Assert(fd >= 0);
            return new AnonymousPipeClientStream(direction, new SafePipeHandle((IntPtr)fd, ownsHandle: true));
        }

        /// <summary>Parses a command-line argument string into a list of arguments.</summary>
        /// <param name="arguments">The argument string.</param>
        /// <param name="results">The list into which the component arguments should be stored.</param>
        /// <remarks>
        /// This follows the rules outlined in "Parsing C++ Command-Line Arguments" at
        /// https://msdn.microsoft.com/en-us/library/17w5ykft.aspx.
        /// </remarks>
        private static void ParseArgumentsIntoList(string arguments, List<string> results)
        {
            // Iterate through all of the characters in the argument string.
            for (int i = 0; i < arguments.Length; i++)
            {
                while (i < arguments.Length && (arguments[i] == ' ' || arguments[i] == '\t'))
                    i++;

                if (i == arguments.Length)
                    break;

                results.Add(GetNextArgument(arguments, ref i));
            }
        }

        private static string GetNextArgument(string arguments, ref int i)
        {
            var currentArgument = new ValueStringBuilder(stackalloc char[256]);
            bool inQuotes = false;

            while (i < arguments.Length)
            {
                // From the current position, iterate through contiguous backslashes.
                int backslashCount = 0;
                while (i < arguments.Length && arguments[i] == '\\')
                {
                    i++;
                    backslashCount++;
                }

                if (backslashCount > 0)
                {
                    if (i >= arguments.Length || arguments[i] != '"')
                    {
                        // Backslashes not followed by a double quote:
                        // they should all be treated as literal backslashes.
                        currentArgument.Append('\\', backslashCount);
                    }
                    else
                    {
                        // Backslashes followed by a double quote:
                        // - Output a literal slash for each complete pair of slashes
                        // - If one remains, use it to make the subsequent quote a literal.
                        currentArgument.Append('\\', backslashCount / 2);
                        if (backslashCount % 2 != 0)
                        {
                            currentArgument.Append('"');
                            i++;
                        }
                    }

                    continue;
                }

                char c = arguments[i];

                // If this is a double quote, track whether we're inside of quotes or not.
                // Anything within quotes will be treated as a single argument, even if
                // it contains spaces.
                if (c == '"')
                {
                    if (inQuotes && i < arguments.Length - 1 && arguments[i + 1] == '"')
                    {
                        // Two consecutive double quotes inside an inQuotes region should result in a literal double quote
                        // (the parser is left in the inQuotes region).
                        // This behavior is not part of the spec of code:ParseArgumentsIntoList, but is compatible with CRT
                        // and .NET Framework.
                        currentArgument.Append('"');
                        i++;
                    }
                    else
                    {
                        inQuotes = !inQuotes;
                    }

                    i++;
                    continue;
                }

                // If this is a space/tab and we're not in quotes, we're done with the current
                // argument, it should be added to the results and then reset for the next one.
                if ((c == ' ' || c == '\t') && !inQuotes)
                {
                    break;
                }

                // Nothing special; add the character to the current argument.
                currentArgument.Append(c);
                i++;
            }

            return currentArgument.ToString();
        }

        /// <summary>Gets the wait state for this Process object.</summary>
        private ProcessWaitState GetWaitState()
        {
            if (_waitStateHolder == null)
            {
                EnsureState(State.HaveId);
                _waitStateHolder = new ProcessWaitState.Holder(_processId);
            }
            return _waitStateHolder._state;
        }

        private SafeWaitHandle GetSafeWaitHandle()
            => GetWaitState().EnsureExitedEvent().GetSafeWaitHandle();

        private static (uint userId, uint groupId, uint[] groups) GetUserAndGroupIds(ProcessStartInfo startInfo)
        {
            Debug.Assert(!string.IsNullOrEmpty(startInfo.UserName));

            (uint? userId, uint? groupId) = GetUserAndGroupIds(startInfo.UserName);

            Debug.Assert(userId.HasValue == groupId.HasValue, "userId and groupId both need to have values, or both need to be null.");
            if (!userId.HasValue)
            {
                throw new Win32Exception(SR.Format(SR.UserDoesNotExist, startInfo.UserName));
            }

            uint[]? groups = Interop.Sys.GetGroupList(startInfo.UserName, groupId!.Value);
            if (groups == null)
            {
                throw new Win32Exception(SR.Format(SR.UserGroupsCannotBeDetermined, startInfo.UserName));
            }

            return (userId.Value, groupId.Value, groups);
        }

        private static unsafe (uint? userId, uint? groupId) GetUserAndGroupIds(string userName)
        {
            Interop.Sys.Passwd? passwd;
            // First try with a buffer that should suffice for 99% of cases.
            // Note: on CentOS/RedHat 7.1 systems, getpwnam_r returns 'user not found' if the buffer is too small
            // see https://bugs.centos.org/view.php?id=7324
            const int BufLen = Interop.Sys.Passwd.InitialBufferSize;
            byte* stackBuf = stackalloc byte[BufLen];
            if (TryGetPasswd(userName, stackBuf, BufLen, out passwd))
            {
                if (passwd == null)
                {
                    return (null, null);
                }
                return (passwd.Value.UserId, passwd.Value.GroupId);
            }

            // Fallback to heap allocations if necessary, growing the buffer until
            // we succeed.  TryGetPasswd will throw if there's an unexpected error.
            int lastBufLen = BufLen;
            while (true)
            {
                lastBufLen *= 2;
                byte[] heapBuf = new byte[lastBufLen];
                fixed (byte* buf = &heapBuf[0])
                {
                    if (TryGetPasswd(userName, buf, heapBuf.Length, out passwd))
                    {
                        if (passwd == null)
                        {
                            return (null, null);
                        }
                        return (passwd.Value.UserId, passwd.Value.GroupId);
                    }
                }
            }
        }

        private static unsafe bool TryGetPasswd(string name, byte* buf, int bufLen, out Interop.Sys.Passwd? passwd)
        {
            // Call getpwnam_r to get the passwd struct
            Interop.Sys.Passwd tempPasswd;
            int error = Interop.Sys.GetPwNamR(name, out tempPasswd, buf, bufLen);

            // If the call succeeds, give back the passwd retrieved
            if (error == 0)
            {
                passwd = tempPasswd;
                return true;
            }

            // If the current user's entry could not be found, give back null,
            // but still return true as false indicates the buffer was too small.
            if (error == -1)
            {
                passwd = null;
                return true;
            }

            var errorInfo = new Interop.ErrorInfo(error);

            // If the call failed because the buffer was too small, return false to
            // indicate the caller should try again with a larger buffer.
            if (errorInfo.Error == Interop.Error.ERANGE)
            {
                passwd = null;
                return false;
            }

            // Otherwise, fail.
            throw new Win32Exception(errorInfo.RawErrno, errorInfo.GetErrorMessage());
        }

        public IntPtr MainWindowHandle => IntPtr.Zero;

        private bool CloseMainWindowCore() => false;

        public string MainWindowTitle => string.Empty;

        public bool Responding => true;

        private bool WaitForInputIdleCore(int milliseconds) => throw new InvalidOperationException(SR.InputIdleUnkownError);

        private static unsafe void EnsureInitialized()
        {
            if (s_initialized)
            {
                return;
            }

            lock (s_initializedGate)
            {
                if (!s_initialized)
                {
                    if (!Interop.Sys.InitializeTerminalAndSignalHandling())
                    {
                        throw new Win32Exception();
                    }

                    s_euid = Interop.Sys.GetEUid();
                    s_egid = Interop.Sys.GetEGid();
                    s_groups = Interop.Sys.GetGroups();
                    if (s_groups != null)
                    {
                        Array.Sort(s_groups);
                    }

                    // Register our callback.
                    Interop.Sys.RegisterForSigChld(&OnSigChild);
                    SetDelayedSigChildConsoleConfigurationHandler();

                    s_initialized = true;
                }
            }
        }

        [UnmanagedCallersOnly]
        private static int OnSigChild(int reapAll, int configureConsole)
        {
            // configureConsole is non zero when there are PosixSignalRegistrations that
            // may Cancel the terminal configuration that happens when there are no more
            // children using the terminal.
            // When the registrations don't cancel the terminal configuration,
            // DelayedSigChildConsoleConfiguration will be called.

            // Lock to avoid races with Process.Start
            s_processStartLock.EnterWriteLock();
            try
            {
                bool childrenUsingTerminalPre = AreChildrenUsingTerminal;
                ProcessWaitState.CheckChildren(reapAll != 0, configureConsole != 0);
                bool childrenUsingTerminalPost = AreChildrenUsingTerminal;

                // return whether console configuration was skipped.
                return childrenUsingTerminalPre && !childrenUsingTerminalPost && configureConsole == 0 ? 1 : 0;
            }
            finally
            {
                s_processStartLock.ExitWriteLock();
            }
        }
<<<<<<< HEAD

        /// <summary>
        /// This method is called when the number of child processes that are using the terminal changes.
        /// It updates the terminal configuration if necessary.
        /// </summary>
        internal static void ConfigureTerminalForChildProcesses(int increment)
        {
            Debug.Assert(increment != 0);

            int childrenUsingTerminalRemaining = Interlocked.Add(ref s_childrenUsingTerminalCount, increment);
            if (increment > 0)
            {
                Debug.Assert(s_processStartLock.IsReadLockHeld);

                // At least one child is using the terminal.
                Interop.Sys.ConfigureTerminalForChildProcess(childUsesTerminal: 1);
            }
            else
            {
                Debug.Assert(s_processStartLock.IsWriteLockHeld);

                if (childrenUsingTerminalRemaining == 0)
                {
                    // No more children are using the terminal.
                    Interop.Sys.ConfigureTerminalForChildProcess(childUsesTerminal: 0);
                }
            }
        }
=======
>>>>>>> bcae2959
    }
}<|MERGE_RESOLUTION|>--- conflicted
+++ resolved
@@ -1106,36 +1106,5 @@
                 s_processStartLock.ExitWriteLock();
             }
         }
-<<<<<<< HEAD
-
-        /// <summary>
-        /// This method is called when the number of child processes that are using the terminal changes.
-        /// It updates the terminal configuration if necessary.
-        /// </summary>
-        internal static void ConfigureTerminalForChildProcesses(int increment)
-        {
-            Debug.Assert(increment != 0);
-
-            int childrenUsingTerminalRemaining = Interlocked.Add(ref s_childrenUsingTerminalCount, increment);
-            if (increment > 0)
-            {
-                Debug.Assert(s_processStartLock.IsReadLockHeld);
-
-                // At least one child is using the terminal.
-                Interop.Sys.ConfigureTerminalForChildProcess(childUsesTerminal: 1);
-            }
-            else
-            {
-                Debug.Assert(s_processStartLock.IsWriteLockHeld);
-
-                if (childrenUsingTerminalRemaining == 0)
-                {
-                    // No more children are using the terminal.
-                    Interop.Sys.ConfigureTerminalForChildProcess(childUsesTerminal: 0);
-                }
-            }
-        }
-=======
->>>>>>> bcae2959
     }
 }