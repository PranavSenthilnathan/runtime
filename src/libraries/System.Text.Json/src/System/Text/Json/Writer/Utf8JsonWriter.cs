--- conflicted
+++ resolved
@@ -8,11 +8,7 @@
 using System.Runtime.InteropServices;
 using System.Threading;
 using System.Threading.Tasks;
-<<<<<<< HEAD
-using System.ComponentModel;
 using System.Diagnostics.CodeAnalysis;
-=======
->>>>>>> 2bfe21ba
 
 namespace System.Text.Json
 {
@@ -39,18 +35,9 @@
         private const int DefaultGrowthSize = 4096;
         private const int InitialGrowthSize = 256;
 
-<<<<<<< HEAD
-        // Masks and flags for the length and encoding of the partial code point
-        private const byte PartialCodePointLengthMask =         0b000_000_11;
-        private const byte PartialCodePointEncodingMask =       0b000_111_00;
-=======
-        // A special value for JsonTokenType that lets the writer keep track of string segments.
-        private const JsonTokenType StringSegmentSentinel = (JsonTokenType)255;
-
         // Masks and flags for the length and encoding of the partial string data.
         private const byte PartialStringDataLengthMask =            0b000_000_11;
         private const byte PartialStringDataEncodingMask =          0b000_111_00;
->>>>>>> 2bfe21ba
 
         private const byte PartialStringDataUtf8EncodingFlag =      0b000_001_00;
         private const byte PartialStringDataUtf16EncodingFlag =     0b000_010_00;
