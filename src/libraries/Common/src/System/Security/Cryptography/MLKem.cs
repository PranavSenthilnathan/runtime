// Licensed to the .NET Foundation under one or more agreements.
// The .NET Foundation licenses this file to you under the MIT license.

using System;
using System.Buffers;
using System.Diagnostics;
using System.Diagnostics.CodeAnalysis;
using System.Formats.Asn1;
using System.Runtime.CompilerServices;
using System.Security.Cryptography.Asn1;
using Internal.Cryptography;

namespace System.Security.Cryptography
{
    /// <summary>
    ///   Represents an ML-KEM key.
    /// </summary>
    /// <remarks>
    ///   <para>
    ///     This algorithm is specified by FIPS-203.
    ///   </para>
    ///   <para>
    ///     Developers are encouraged to program against the <c>MLKem</c> base class,
    ///     rather than any specific derived class.
    ///     The derived classes are intended for interop with the underlying system
    ///     cryptographic libraries.
    ///   </para>
    /// </remarks>
    [Experimental(Experimentals.PostQuantumCryptographyDiagId)]
    public abstract class MLKem : IDisposable
    {
        private static readonly string[] s_knownOids = [Oids.MlKem512, Oids.MlKem768, Oids.MlKem1024];

        private bool _disposed;

        /// <summary>
        ///   Gets a value that indicates whether the algorithm is supported on the current platform.
        /// </summary>
        /// <value>
        ///   <see langword="true" /> if the algorithm is supported; otherwise, <see langword="false" />.
        /// </value>
        public static bool IsSupported => MLKemImplementation.IsSupported;

        /// <summary>
        ///   Gets the algorithm of the current instance.
        /// </summary>
        /// <value>
        ///   A value representing the ML-KEM algorithm.
        /// </value>
        public MLKemAlgorithm Algorithm { get; }

        /// <summary>
        ///   Initializes a new instance of the <see cref="MLKem" /> class.
        /// </summary>
        /// <param name="algorithm">
        ///   The specific ML-KEM algorithm for this key.
        /// </param>
        /// <exception cref="ArgumentNullException">
        ///   <paramref name="algorithm" /> is <see langword="null" />.
        /// </exception>
        protected MLKem(MLKemAlgorithm algorithm)
        {
            ArgumentNullException.ThrowIfNull(algorithm);
            Algorithm = algorithm;
        }

        /// <summary>
        ///   Generates a new ML-KEM key.
        /// </summary>
        /// <param name="algorithm">
        ///   An algorithm identifying what kind of ML-KEM key to generate.
        /// </param>
        /// <returns>
        ///   The generated key.
        /// </returns>
        /// <exception cref="ArgumentNullException">
        ///   <paramref name="algorithm" /> is <see langword="null" />.
        /// </exception>
        /// <exception cref="CryptographicException">
        ///   An error occurred generating the ML-KEM key.
        /// </exception>
        /// <exception cref="PlatformNotSupportedException">
        ///   The platform does not support ML-KEM. Callers can use the <see cref="IsSupported" /> property
        ///   to determine if the platform supports ML-KEM.
        /// </exception>
        public static MLKem GenerateKey(MLKemAlgorithm algorithm)
        {
            ArgumentNullException.ThrowIfNull(algorithm);
            ThrowIfNotSupported();
            return MLKemImplementation.GenerateKeyImpl(algorithm);
        }

        /// <summary>
        ///   Creates an encapsulation ciphertext and shared secret, writing them into the provided buffers.
        /// </summary>
        /// <param name="ciphertext">
        ///   The buffer to receive the ciphertext.
        /// </param>
        /// <param name="sharedSecret">
        ///   The buffer to receive the shared secret.
        /// </param>
        /// <exception cref="CryptographicException">
        ///   <para>An error occurred during encapsulation.</para>
        ///   <para>-or -</para>
        ///   <para><paramref name="ciphertext"/> overlaps with <paramref name="sharedSecret"/>.</para>
        /// </exception>
        /// <exception cref="ArgumentException">
        ///   <para><paramref name="ciphertext" /> is not the correct size.</para>
        ///   <para> -or- </para>
        ///   <para><paramref name="sharedSecret" /> is not the correct size.</para>
        /// </exception>
        /// <exception cref="ObjectDisposedException">The object has already been disposed.</exception>
        public void Encapsulate(Span<byte> ciphertext, Span<byte> sharedSecret)
        {
            if (ciphertext.Length != Algorithm.CiphertextSizeInBytes)
            {
                throw new ArgumentException(
                    SR.Format(SR.Argument_DestinationImprecise, Algorithm.CiphertextSizeInBytes),
                    nameof(ciphertext));
            }

            if (sharedSecret.Length != Algorithm.SharedSecretSizeInBytes)
            {
                throw new ArgumentException(
                    SR.Format(SR.Argument_DestinationImprecise, Algorithm.SharedSecretSizeInBytes),
                    nameof(sharedSecret));
            }

            if (ciphertext.Overlaps(sharedSecret))
            {
                throw new CryptographicException(SR.Cryptography_OverlappingBuffers);
            }

            ThrowIfDisposed();
            EncapsulateCore(ciphertext, sharedSecret);
        }

        /// <summary>
        ///   Creates an encapsulation ciphertext and shared secret.
        /// </summary>
        /// <param name="ciphertext">
        ///   When this method returns, the ciphertext.
        /// </param>
        /// <param name="sharedSecret">
        ///   When this method returns, the shared secret.
        /// </param>
        /// <exception cref="CryptographicException">
        ///   <para>An error occurred during encapsulation.</para>
        /// </exception>
        /// <exception cref="ObjectDisposedException">The object has already been disposed.</exception>
        public void Encapsulate(out byte[] ciphertext, out byte[] sharedSecret)
        {
            ThrowIfDisposed();

            byte[] localCiphertext = new byte[Algorithm.CiphertextSizeInBytes];
            byte[] localSharedSecret = new byte[Algorithm.SharedSecretSizeInBytes];

            EncapsulateCore(localCiphertext, localSharedSecret);

            sharedSecret = localSharedSecret;
            ciphertext = localCiphertext;
        }

        /// <summary>
        ///   When overridden in a derived class, creates an encapsulation ciphertext and shared secret, writing them
        ///   into the provided buffers.
        /// </summary>
        /// <param name="ciphertext">
        ///   The buffer to receive the ciphertext.
        /// </param>
        /// <param name="sharedSecret">
        ///   The buffer to receive the shared secret.
        /// </param>
        /// <exception cref="CryptographicException">
        ///   An error occurred during encapsulation.
        /// </exception>
        protected abstract void EncapsulateCore(Span<byte> ciphertext, Span<byte> sharedSecret);

        /// <summary>
        ///   Decapsulates a shared secret from a provided ciphertext.
        /// </summary>
        /// <param name="ciphertext">
        ///   The ciphertext.
        /// </param>
        /// <param name="sharedSecret">
        ///   The buffer to receive the shared secret.
        /// </param>
        /// <exception cref="CryptographicException">
        ///   An error occurred during decapsulation.
        /// </exception>
        /// <exception cref="ArgumentException">
        ///   <para><paramref name="ciphertext" /> is not the correct size.</para>
        ///   <para> -or- </para>
        ///   <para><paramref name="sharedSecret" /> is not the correct size.</para>
        /// </exception>
        /// <exception cref="ObjectDisposedException">The object has already been disposed.</exception>
        public void Decapsulate(ReadOnlySpan<byte> ciphertext, Span<byte> sharedSecret)
        {
            if (ciphertext.Length != Algorithm.CiphertextSizeInBytes)
            {
                throw new ArgumentException(SR.Argument_KemInvalidCiphertextLength, nameof(ciphertext));
            }

            if (sharedSecret.Length != Algorithm.SharedSecretSizeInBytes)
            {
                throw new ArgumentException(
                    SR.Format(SR.Argument_DestinationImprecise, Algorithm.SharedSecretSizeInBytes),
                    nameof(sharedSecret));
            }

            ThrowIfDisposed();
            DecapsulateCore(ciphertext, sharedSecret);
        }

        /// <summary>
        ///   Decapsulates a shared secret from a provided ciphertext.
        /// </summary>
        /// <param name="ciphertext">
        ///   The ciphertext.
        /// </param>
        /// <returns>
        ///   The shared secret.
        /// </returns>
        /// <exception cref="CryptographicException">
        ///   An error occurred during decapsulation.
        /// </exception>
        /// <exception cref="ArgumentException">
        ///   <paramref name="ciphertext" /> is not the correct size.
        /// </exception>
        /// <exception cref="ArgumentNullException">
        ///   <paramref name="ciphertext" /> is <see langword="null" />.
        /// </exception>
        /// <exception cref="ObjectDisposedException">The object has already been disposed.</exception>
        public byte[] Decapsulate(byte[] ciphertext)
        {
            ArgumentNullException.ThrowIfNull(ciphertext);

            if (ciphertext.Length != Algorithm.CiphertextSizeInBytes)
                throw new ArgumentException(SR.Argument_KemInvalidCiphertextLength, nameof(ciphertext));

            ThrowIfDisposed();

            byte[] sharedSecret = new byte[Algorithm.SharedSecretSizeInBytes];
            DecapsulateCore(ciphertext, sharedSecret);
            return sharedSecret;
        }

        /// <summary>
        ///   When overridden in a derived class, decapsulates a shared secret from a provided ciphertext.
        /// </summary>
        /// <param name="ciphertext">
        ///   The ciphertext.
        /// </param>
        /// <param name="sharedSecret">
        ///   The buffer to receive the shared secret.
        /// </param>
        /// <exception cref="CryptographicException">
        ///   An error occurred during decapsulation.
        /// </exception>
        protected abstract void DecapsulateCore(ReadOnlySpan<byte> ciphertext, Span<byte> sharedSecret);

        /// <summary>
        ///   Exports the private seed into the provided buffer.
        /// </summary>
        /// <param name="destination">
        ///   The buffer to receive the private seed.
        /// </param>
        /// <exception cref="ArgumentException">
        ///   <paramref name="destination"/> is the incorrect length to receive the private seed.
        /// </exception>
        /// <exception cref="CryptographicException">
        ///   <para>The current instance cannot export a seed.</para>
        ///   <para>-or-</para>
        ///   <para>An error occurred while exporting the key.</para>
        /// </exception>
        /// <exception cref="ObjectDisposedException">The object has already been disposed.</exception>
        public void ExportPrivateSeed(Span<byte> destination)
        {
            if (destination.Length != Algorithm.PrivateSeedSizeInBytes)
            {
                throw new ArgumentException(
                    SR.Format(SR.Argument_DestinationImprecise, Algorithm.PrivateSeedSizeInBytes),
                    nameof(destination));
            }

            ThrowIfDisposed();
            ExportPrivateSeedCore(destination);
        }

        /// <summary>
        ///   Exports the private seed.
        /// </summary>
        /// <returns>
        ///   The private seed.
        /// </returns>
        /// <exception cref="CryptographicException">
        ///   <para>The current instance cannot export a seed.</para>
        ///   <para>-or-</para>
        ///   <para>An error occurred while exporting the key.</para>
        /// </exception>
        /// <exception cref="ObjectDisposedException">The object has already been disposed.</exception>
        public byte[] ExportPrivateSeed()
        {
            ThrowIfDisposed();
            byte[] seed = new byte[Algorithm.PrivateSeedSizeInBytes];
            ExportPrivateSeedCore(seed);
            return seed;
        }

        /// <summary>
        ///   When overridden in a derived class, exports the private seed into the provided buffer.
        /// </summary>
        /// <param name="destination">
        ///   The buffer to receive the private seed.
        /// </param>
        protected abstract void ExportPrivateSeedCore(Span<byte> destination);

        /// <summary>
        ///   Imports an ML-KEM key from its private seed value.
        /// </summary>
        /// <param name="algorithm">The specific ML-KEM algorithm for this key.</param>
        /// <param name="source">The private seed.</param>
        /// <returns>The imported key.</returns>
        /// <exception cref="ArgumentException">
        ///   <paramref name="source"/> has a length that is not the
        ///   <see cref="MLKemAlgorithm.PrivateSeedSizeInBytes" /> from <paramref name="algorithm" />.
        /// </exception>
        /// <exception cref="ArgumentNullException">
        ///   <paramref name="algorithm" /> is <see langword="null" />.
        /// </exception>
        /// <exception cref="CryptographicException">
        ///   An error occurred while importing the key.
        /// </exception>
        /// <exception cref="PlatformNotSupportedException">
        ///   The platform does not support ML-KEM. Callers can use the <see cref="IsSupported" /> property
        ///   to determine if the platform supports ML-KEM.
        /// </exception>
        public static MLKem ImportPrivateSeed(MLKemAlgorithm algorithm, ReadOnlySpan<byte> source)
        {
            ArgumentNullException.ThrowIfNull(algorithm);

            if (source.Length != algorithm.PrivateSeedSizeInBytes)
                throw new ArgumentException(SR.Argument_KemInvalidSeedLength, nameof(source));

            ThrowIfNotSupported();
            return MLKemImplementation.ImportPrivateSeedImpl(algorithm, source);
        }

        /// <summary>
        ///   Imports an ML-KEM key from its private seed value.
        /// </summary>
        /// <param name="algorithm">The specific ML-KEM algorithm for this key.</param>
        /// <param name="source">The private seed.</param>
        /// <returns>The imported key.</returns>
        /// <exception cref="ArgumentException">
        ///   <paramref name="source"/> has a length that is not the
        ///   <see cref="MLKemAlgorithm.PrivateSeedSizeInBytes" /> from <paramref name="algorithm" />.
        /// </exception>
        /// <exception cref="ArgumentNullException">
        ///   <para><paramref name="algorithm" /> is <see langword="null" />.</para>
        ///   <para>-or-</para>
        ///   <para><paramref name="source" /> is <see langword="null" />.</para>
        /// </exception>
        /// <exception cref="CryptographicException">
        ///   An error occurred while importing the key.
        /// </exception>
        /// <exception cref="PlatformNotSupportedException">
        ///   The platform does not support ML-KEM. Callers can use the <see cref="IsSupported" /> property
        ///   to determine if the platform supports ML-KEM.
        /// </exception>
        public static MLKem ImportPrivateSeed(MLKemAlgorithm algorithm, byte[] source)
        {
            ArgumentNullException.ThrowIfNull(source);

            return ImportPrivateSeed(algorithm, new ReadOnlySpan<byte>(source));
        }

        /// <summary>
        ///   Imports an ML-KEM key from a decapsulation key.
        /// </summary>
        /// <param name="algorithm">The specific ML-KEM algorithm for this key.</param>
        /// <param name="source">The decapsulation key.</param>
        /// <returns>The imported key.</returns>
        /// <exception cref="ArgumentException">
        ///   <paramref name="source"/> has a length that is not valid for the ML-KEM algorithm.
        /// </exception>
        /// <exception cref="ArgumentNullException">
        ///   <paramref name="algorithm" /> is <see langword="null" />.
        /// </exception>
        /// <exception cref="CryptographicException">
        ///   An error occurred while importing the key.
        /// </exception>
        /// <exception cref="PlatformNotSupportedException">
        ///   The platform does not support ML-KEM. Callers can use the <see cref="IsSupported" /> property
        ///   to determine if the platform supports ML-KEM.
        /// </exception>
        public static MLKem ImportDecapsulationKey(MLKemAlgorithm algorithm, ReadOnlySpan<byte> source)
        {
            ArgumentNullException.ThrowIfNull(algorithm);

            if (source.Length != algorithm.DecapsulationKeySizeInBytes)
                throw new ArgumentException(SR.Argument_KemInvalidDecapsulationKeyLength, nameof(source));

            ThrowIfNotSupported();
            return MLKemImplementation.ImportDecapsulationKeyImpl(algorithm, source);
        }

        /// <summary>
        ///   Imports an ML-KEM key from a decapsulation key.
        /// </summary>
        /// <param name="algorithm">The specific ML-KEM algorithm for this key.</param>
        /// <param name="source">The decapsulation key.</param>
        /// <returns>The imported key.</returns>
        /// <exception cref="ArgumentException">
        ///   <paramref name="source"/> has a length that is not valid for the ML-KEM algorithm.
        /// </exception>
        /// <exception cref="ArgumentNullException">
        ///   <para><paramref name="algorithm" /> is <see langword="null" />.</para>
        ///   <para>-or-</para>
        ///   <para><paramref name="source" /> is <see langword="null" />.</para>
        /// </exception>
        /// <exception cref="CryptographicException">
        ///   An error occurred while importing the key.
        /// </exception>
        /// <exception cref="PlatformNotSupportedException">
        ///   The platform does not support ML-KEM. Callers can use the <see cref="IsSupported" /> property
        ///   to determine if the platform supports ML-KEM.
        /// </exception>
        public static MLKem ImportDecapsulationKey(MLKemAlgorithm algorithm, byte[] source)
        {
            ArgumentNullException.ThrowIfNull(source);
            return ImportDecapsulationKey(algorithm, new ReadOnlySpan<byte>(source));
        }

        /// <summary>
        ///   Imports an ML-KEM key from a encapsulation key.
        /// </summary>
        /// <param name="algorithm">The specific ML-KEM algorithm for this key.</param>
        /// <param name="source">The encapsulation key.</param>
        /// <returns>The imported key.</returns>
        /// <exception cref="ArgumentException">
        ///   <paramref name="source"/> has a length that is not valid for the ML-KEM algorithm.
        /// </exception>
        /// <exception cref="ArgumentNullException">
        ///   <paramref name="algorithm" /> is <see langword="null" />.
        /// </exception>
        /// <exception cref="CryptographicException">
        ///   An error occurred while importing the key.
        /// </exception>
        /// <exception cref="PlatformNotSupportedException">
        ///   The platform does not support ML-KEM. Callers can use the <see cref="IsSupported" /> property
        ///   to determine if the platform supports ML-KEM.
        /// </exception>
        public static MLKem ImportEncapsulationKey(MLKemAlgorithm algorithm, ReadOnlySpan<byte> source)
        {
            ArgumentNullException.ThrowIfNull(algorithm);

            if (source.Length != algorithm.EncapsulationKeySizeInBytes)
                throw new ArgumentException(SR.Argument_KemInvalidEncapsulationKeyLength, nameof(source));

            ThrowIfNotSupported();
            return MLKemImplementation.ImportEncapsulationKeyImpl(algorithm, source);
        }

        /// <summary>
        ///   Imports an ML-KEM key from a encapsulation key.
        /// </summary>
        /// <param name="algorithm">The specific ML-KEM algorithm for this key.</param>
        /// <param name="source">The encapsulation key.</param>
        /// <returns>The imported key.</returns>
        /// <exception cref="ArgumentException">
        ///   <paramref name="source"/> has a length that is not valid for the ML-KEM algorithm.
        /// </exception>
        /// <exception cref="ArgumentNullException">
        ///   <para><paramref name="algorithm" /> is <see langword="null" />.</para>
        ///   <para>-or-</para>
        ///   <para><paramref name="source" /> is <see langword="null" />.</para>
        /// </exception>
        /// <exception cref="CryptographicException">
        ///   An error occurred while importing the key.
        /// </exception>
        /// <exception cref="PlatformNotSupportedException">
        ///   The platform does not support ML-KEM. Callers can use the <see cref="IsSupported" /> property
        ///   to determine if the platform supports ML-KEM.
        /// </exception>
        public static MLKem ImportEncapsulationKey(MLKemAlgorithm algorithm, byte[] source)
        {
            ArgumentNullException.ThrowIfNull(source);

            return ImportEncapsulationKey(algorithm, new ReadOnlySpan<byte>(source));
        }

        /// <summary>
        ///   Exports the decapsulation key into the provided buffer.
        /// </summary>
        /// <param name="destination">
        ///   The buffer to receive the decapsulation key.
        /// </param>
        /// <exception cref="ArgumentException">
        ///   <paramref name="destination"/> is the incorrect length to receive the decapsulation key.
        /// </exception>
        /// <exception cref="CryptographicException">
        ///   <para>The current instance cannot export a decapsulation key.</para>
        ///   <para>-or-</para>
        ///   <para>An error occurred while exporting the key.</para>
        /// </exception>
        /// <exception cref="ObjectDisposedException">The object has already been disposed.</exception>
        public void ExportDecapsulationKey(Span<byte> destination)
        {
            if (destination.Length != Algorithm.DecapsulationKeySizeInBytes)
            {
                throw new ArgumentException(
                    SR.Format(SR.Argument_DestinationImprecise, Algorithm.DecapsulationKeySizeInBytes),
                    nameof(destination));
            }

            ThrowIfDisposed();
            ExportDecapsulationKeyCore(destination);
        }

        /// <summary>
        ///   Exports the decapsulation key.
        /// </summary>
        /// <returns>
        ///   The decapsulation key.
        /// </returns>
        /// <exception cref="CryptographicException">
        ///   <para>The current instance cannot export a decapsulation key.</para>
        ///   <para>-or-</para>
        ///   <para>An error occurred while importing the key.</para>
        /// </exception>
        /// <exception cref="ObjectDisposedException">The object has already been disposed.</exception>
        public byte[] ExportDecapsulationKey()
        {
            ThrowIfDisposed();
            byte[] decapsulationKey = new byte[Algorithm.DecapsulationKeySizeInBytes];
            ExportDecapsulationKeyCore(decapsulationKey);
            return decapsulationKey;
        }

        /// <summary>
        ///   When overridden in a derived class, exports the decapsulation key into the provided buffer.
        /// </summary>
        /// <param name="destination">
        ///   The buffer to receive the decapsulation key.
        /// </param>
        protected abstract void ExportDecapsulationKeyCore(Span<byte> destination);

        /// <summary>
        ///   Exports the encapsulation key into the provided buffer.
        /// </summary>
        /// <param name="destination">
        ///   The buffer to receive the encapsulation key.
        /// </param>
        /// <exception cref="ArgumentException">
        ///   <paramref name="destination"/> is the incorrect length to receive the encapsulation key.
        /// </exception>
        /// <exception cref="CryptographicException">
        ///   An error occurred exporting the encapsulation key.
        /// </exception>
        /// <exception cref="ObjectDisposedException">The object has already been disposed.</exception>
        public void ExportEncapsulationKey(Span<byte> destination)
        {
            if (destination.Length != Algorithm.EncapsulationKeySizeInBytes)
            {
                throw new ArgumentException(
                    SR.Format(SR.Argument_DestinationImprecise, Algorithm.EncapsulationKeySizeInBytes),
                    nameof(destination));
            }

            ThrowIfDisposed();
            ExportEncapsulationKeyCore(destination);
        }

        /// <summary>
        ///   Exports the encapsulation key.
        /// </summary>
        /// <returns>
        ///   The encapsulation key.
        /// </returns>
        /// <exception cref="CryptographicException">
        ///   An error occurred exporting the encapsulation key.
        /// </exception>
        /// <exception cref="ObjectDisposedException">The object has already been disposed.</exception>
        public byte[] ExportEncapsulationKey()
        {
            ThrowIfDisposed();
            byte[] encapsulationKey = new byte[Algorithm.EncapsulationKeySizeInBytes];
            ExportEncapsulationKeyCore(encapsulationKey);
            return encapsulationKey;
        }

        /// <summary>
        ///   When overridden in a derived class, exports the encapsulation key into the provided buffer.
        /// </summary>
        /// <param name="destination">
        ///   The buffer to receive the encapsulation key.
        /// </param>
        protected abstract void ExportEncapsulationKeyCore(Span<byte> destination);

        /// <summary>
        ///   Attempts to export the public-key portion of the current key in the X.509 SubjectPublicKeyInfo format
        ///   into the provided buffer.
        /// </summary>
        /// <param name="destination">
        ///   The buffer to receive the X.509 SubjectPublicKeyInfo value.
        /// </param>
        /// <param name="bytesWritten">
        ///   When this method returns, contains the number of bytes written to the <paramref name="destination"/> buffer.
        ///   This parameter is treated as uninitialized.
        /// </param>
        /// <returns>
        ///   <see langword="true" /> if <paramref name="destination"/> was large enough to hold the result;
        ///   otherwise, <see langword="false" />.
        /// </returns>
        /// <exception cref="ObjectDisposedException">
        ///   This instance has been disposed.
        /// </exception>
        /// <exception cref="CryptographicException">
        ///   An error occurred while exporting the key.
        /// </exception>
        public bool TryExportSubjectPublicKeyInfo(Span<byte> destination, out int bytesWritten)
        {
            ThrowIfDisposed();
            return ExportSubjectPublicKeyInfoCore().TryEncode(destination, out bytesWritten);
        }

        /// <summary>
        ///   Exports the public-key portion of the current key in the X.509 SubjectPublicKeyInfo format.
        /// </summary>
        /// <returns>
        ///   A byte array containing the X.509 SubjectPublicKeyInfo representation of the public-key portion of this key.
        /// </returns>
        /// <exception cref="ObjectDisposedException">
        ///   This instance has been disposed.
        /// </exception>
        /// <exception cref="CryptographicException">
        ///   An error occurred while exporting the key.
        /// </exception>
        public byte[] ExportSubjectPublicKeyInfo()
        {
            ThrowIfDisposed();
            return ExportSubjectPublicKeyInfoCore().Encode();
        }

        /// <summary>
        ///   Exports the public-key portion of the current key in a PEM-encoded representation of
        ///   the X.509 SubjectPublicKeyInfo format.
        /// </summary>
        /// <returns>
        ///   A string containing the PEM-encoded representation of the X.509 SubjectPublicKeyInfo
        ///   representation of the public-key portion of this key.
        /// </returns>
        /// <exception cref="ObjectDisposedException">
        ///   This instance has been disposed.
        /// </exception>
        /// <exception cref="CryptographicException">
        ///   An error occurred while exporting the key.
        /// </exception>
        public string ExportSubjectPublicKeyInfoPem()
        {
            ThrowIfDisposed();
            AsnWriter writer = ExportSubjectPublicKeyInfoCore();
            // SPKI does not contain sensitive data.
            return EncodeAsnWriterToPem(PemLabels.SpkiPublicKey, writer, clear: false);
        }

        /// <summary>
        ///   Attempts to export the current key in the PKCS#8 PrivateKeyInfo format
        ///   into the provided buffer.
        /// </summary>
        /// <param name="destination">
        ///   The buffer to receive the PKCS#8 PrivateKeyInfo value.
        /// </param>
        /// <param name="bytesWritten">
        ///   When this method returns, contains the number of bytes written to the <paramref name="destination"/> buffer.
        ///   This parameter is treated as uninitialized.
        /// </param>
        /// <returns>
        ///   <see langword="true" /> if <paramref name="destination"/> was large enough to hold the result;
        ///   otherwise, <see langword="false" />.
        /// </returns>
        /// <exception cref="ObjectDisposedException">
        ///   This instance has been disposed.
        /// </exception>
        /// <exception cref="CryptographicException">
        ///   An error occurred while exporting the key.
        /// </exception>
        public bool TryExportPkcs8PrivateKey(Span<byte> destination, out int bytesWritten)
        {
            ThrowIfDisposed();

            // An ML-KEM-512 "seed" export with no attributes is 86 bytes. A buffer smaller than that cannot hold a
            // PKCS#8 encoded key. If we happen to get a buffer smaller than that, it won't export.
            const int MinimumPossiblePkcs8MLKemKey = 86;

            if (destination.Length < MinimumPossiblePkcs8MLKemKey)
            {
                bytesWritten = 0;
                return false;
            }

            return TryExportPkcs8PrivateKeyCore(destination, out bytesWritten);
        }

        /// <summary>
        ///   Export the current key in the PKCS#8 PrivateKeyInfo format.
        /// </summary>
        /// <returns>
        ///   A byte array containing the PKCS#8 PrivateKeyInfo representation of the this key.
        /// </returns>
        /// <exception cref="ObjectDisposedException">
        ///   This instance has been disposed.
        /// </exception>
        /// <exception cref="CryptographicException">
        ///   An error occurred while exporting the key.
        /// </exception>
        public byte[] ExportPkcs8PrivateKey()
        {
            ThrowIfDisposed();
            return ExportPkcs8PrivateKeyCallback(static pkcs8 => pkcs8.ToArray());
        }

        /// <summary>
        ///   Exports the current key in a PEM-encoded representation of the PKCS#8 PrivateKeyInfo format.
        /// </summary>
        /// <returns>
        ///   A string containing the PEM-encoded representation of the PKCS#8 PrivateKeyInfo.
        /// </returns>
        /// <exception cref="ObjectDisposedException">
        ///   This instance has been disposed.
        /// </exception>
        /// <exception cref="CryptographicException">
        ///   An error occurred while exporting the key.
        /// </exception>
        public string ExportPkcs8PrivateKeyPem()
        {
            ThrowIfDisposed();
            return ExportPkcs8PrivateKeyCallback(static pkcs8 => PemEncoding.WriteString(PemLabels.Pkcs8PrivateKey, pkcs8));
        }

        /// <summary>
        ///   When overridden in a derived class, attempts to export the current key in the PKCS#8 PrivateKeyInfo format
        ///   into the provided buffer.
        /// </summary>
        /// <param name="destination">
        ///   The buffer to receive the PKCS#8 PrivateKeyInfo value.
        /// </param>
        /// <param name="bytesWritten">
        ///   When this method returns, contains the number of bytes written to the <paramref name="destination"/> buffer.
        /// </param>
        /// <returns>
        ///   <see langword="true" /> if <paramref name="destination"/> was large enough to hold the result;
        ///   otherwise, <see langword="false" />.
        /// </returns>
        /// <exception cref="ObjectDisposedException">
        ///   This instance has been disposed.
        /// </exception>
        /// <exception cref="CryptographicException">
        ///   An error occurred while exporting the key.
        /// </exception>
        protected abstract bool TryExportPkcs8PrivateKeyCore(Span<byte> destination, out int bytesWritten);

        /// <summary>
        ///   Attempts to export the current key in the PKCS#8 EncryptedPrivateKeyInfo format into a provided buffer,
        ///   using a char-based password.
        /// </summary>
        /// <param name="password">
        ///   The password to use when encrypting the key material.
        /// </param>
        /// <param name="pbeParameters">
        ///   The password-based encryption (PBE) parameters to use when encrypting the key material.
        /// </param>
        /// <param name="destination">
        ///   The buffer to receive the PKCS#8 EncryptedPrivateKeyInfo value.
        /// </param>
        /// <param name="bytesWritten">
        ///   When this method returns, contains the number of bytes written to the <paramref name="destination"/> buffer.
        ///   This parameter is treated as uninitialized.
        /// </param>
        /// <returns>
        ///   <see langword="true" /> if <paramref name="destination"/> was large enough to hold the result;
        ///   otherwise, <see langword="false" />.
        /// </returns>
        /// <exception cref="ArgumentNullException">
        ///   <paramref name="pbeParameters"/> is <see langword="null"/>.
        /// </exception>
        /// <exception cref="ObjectDisposedException">
        ///   This instance has been disposed.
        /// </exception>
        /// <exception cref="CryptographicException">
        ///   <para>This instance only represents a public key.</para>
        ///   <para>-or-</para>
        ///   <para>The private key is not exportable.</para>
        ///   <para>-or-</para>
        ///   <para>An error occurred while exporting the key.</para>
        ///   <para>-or-</para>
        ///   <para><paramref name="pbeParameters"/> does not represent a valid password-based encryption algorithm.</para>
        /// </exception>
        public bool TryExportEncryptedPkcs8PrivateKey(
            ReadOnlySpan<char> password,
            PbeParameters pbeParameters,
            Span<byte> destination,
            out int bytesWritten)
        {
            ArgumentNullException.ThrowIfNull(pbeParameters);
            PasswordBasedEncryption.ValidatePbeParameters(pbeParameters, password, ReadOnlySpan<byte>.Empty);
            ThrowIfDisposed();

            AsnWriter writer = ExportEncryptedPkcs8PrivateKeyCore<char>(
                password,
                pbeParameters,
                KeyFormatHelper.WriteEncryptedPkcs8);
            return writer.TryEncode(destination, out bytesWritten);
        }

        /// <summary>
        ///   Attempts to export the current key in the PKCS#8 EncryptedPrivateKeyInfo format into a provided buffer,
        ///   using a char-based password.
        /// </summary>
        /// <param name="password">
        ///   The password to use when encrypting the key material.
        /// </param>
        /// <param name="pbeParameters">
        ///   The password-based encryption (PBE) parameters to use when encrypting the key material.
        /// </param>
        /// <param name="destination">
        ///   The buffer to receive the PKCS#8 EncryptedPrivateKeyInfo value.
        /// </param>
        /// <param name="bytesWritten">
        ///   When this method returns, contains the number of bytes written to the <paramref name="destination"/> buffer.
        ///   This parameter is treated as uninitialized.
        /// </param>
        /// <returns>
        ///   <see langword="true" /> if <paramref name="destination"/> was large enough to hold the result;
        ///   otherwise, <see langword="false" />.
        /// </returns>
        /// <exception cref="ArgumentNullException">
        ///   <paramref name="password"/> or <paramref name="pbeParameters"/> is <see langword="null"/>.
        /// </exception>
        /// <exception cref="ObjectDisposedException">
        ///   This instance has been disposed.
        /// </exception>
        /// <exception cref="CryptographicException">
        ///   <para>This instance only represents a public key.</para>
        ///   <para>-or-</para>
        ///   <para>The private key is not exportable.</para>
        ///   <para>-or-</para>
        ///   <para>An error occurred while exporting the key.</para>
        ///   <para>-or-</para>
        ///   <para><paramref name="pbeParameters"/> does not represent a valid password-based encryption algorithm.</para>
        /// </exception>
        public bool TryExportEncryptedPkcs8PrivateKey(
            string password,
            PbeParameters pbeParameters,
            Span<byte> destination,
            out int bytesWritten)
        {
            ArgumentNullException.ThrowIfNull(password);
            return TryExportEncryptedPkcs8PrivateKey(password.AsSpan(), pbeParameters, destination, out bytesWritten);
        }

        /// <summary>
        ///   Attempts to export the current key in the PKCS#8 EncryptedPrivateKeyInfo format into a provided buffer,
        ///   using a byte-based password.
        /// </summary>
        /// <param name="passwordBytes">
        ///   The bytes to use as a password when encrypting the key material.
        /// </param>
        /// <param name="pbeParameters">
        ///   The password-based encryption (PBE) parameters to use when encrypting the key material.
        /// </param>
        /// <param name="destination">
        ///   The buffer to receive the PKCS#8 EncryptedPrivateKeyInfo value.
        /// </param>
        /// <param name="bytesWritten">
        ///   When this method returns, contains the number of bytes written to the <paramref name="destination"/> buffer.
        ///   This parameter is treated as uninitialized.
        /// </param>
        /// <returns>
        ///   <see langword="true" /> if <paramref name="destination"/> was large enough to hold the result;
        ///   otherwise, <see langword="false" />.
        /// </returns>
        /// <exception cref="ArgumentNullException">
        ///   <paramref name="pbeParameters"/> is <see langword="null"/>.
        /// </exception>
        /// <exception cref="ObjectDisposedException">
        ///   This instance has been disposed.
        /// </exception>
        /// <exception cref="CryptographicException">
        ///   <para>This instance only represents a public key.</para>
        ///   <para>-or-</para>
        ///   <para>The private key is not exportable.</para>
        ///   <para>-or-</para>
        ///   <para>An error occurred while exporting the key.</para>
        ///   <para>-or-</para>
        ///   <para><paramref name="pbeParameters"/> does not represent a valid password-based encryption algorithm.</para>
        /// </exception>
        public bool TryExportEncryptedPkcs8PrivateKey(
            ReadOnlySpan<byte> passwordBytes,
            PbeParameters pbeParameters,
            Span<byte> destination,
            out int bytesWritten)
        {
            ArgumentNullException.ThrowIfNull(pbeParameters);
            PasswordBasedEncryption.ValidatePbeParameters(pbeParameters, ReadOnlySpan<char>.Empty, passwordBytes);
            ThrowIfDisposed();

            AsnWriter writer = ExportEncryptedPkcs8PrivateKeyCore<byte>(
                passwordBytes,
                pbeParameters,
                KeyFormatHelper.WriteEncryptedPkcs8);
            return writer.TryEncode(destination, out bytesWritten);
        }

        /// <summary>
        ///   Exports the current key in the PKCS#8 EncryptedPrivateKeyInfo format with a byte-based password.
        /// </summary>
        /// <param name="passwordBytes">
        ///   The bytes to use as a password when encrypting the key material.
        /// </param>
        /// <param name="pbeParameters">
        ///   The password-based encryption (PBE) parameters to use when encrypting the key material.
        /// </param>
        /// <returns>
        ///   A byte array containing the PKCS#8 EncryptedPrivateKeyInfo representation of the this key.
        /// </returns>
        /// <exception cref="ArgumentNullException">
        ///   <paramref name="pbeParameters"/> is <see langword="null"/>.
        /// </exception>
        /// <exception cref="ObjectDisposedException">
        ///   This instance has been disposed.
        /// </exception>
        /// <exception cref="CryptographicException">
        ///   <para>This instance only represents a public key.</para>
        ///   <para>-or-</para>
        ///   <para>The private key is not exportable.</para>
        ///   <para>-or-</para>
        ///   <para>An error occurred while exporting the key.</para>
        ///   <para>-or-</para>
        ///   <para><paramref name="pbeParameters"/> does not represent a valid password-based encryption algorithm.</para>
        /// </exception>
        public byte[] ExportEncryptedPkcs8PrivateKey(ReadOnlySpan<byte> passwordBytes, PbeParameters pbeParameters)
        {
            ArgumentNullException.ThrowIfNull(pbeParameters);
            PasswordBasedEncryption.ValidatePbeParameters(pbeParameters, ReadOnlySpan<char>.Empty, passwordBytes);
            ThrowIfDisposed();

            AsnWriter writer = ExportEncryptedPkcs8PrivateKeyCore<byte>(
                passwordBytes,
                pbeParameters,
                KeyFormatHelper.WriteEncryptedPkcs8);
            return writer.Encode();
        }

        /// <summary>
        ///   Exports the current key in the PKCS#8 EncryptedPrivateKeyInfo format with a char-based password.
        /// </summary>
        /// <param name="password">
        ///   The password to use when encrypting the key material.
        /// </param>
        /// <param name="pbeParameters">
        ///   The password-based encryption (PBE) parameters to use when encrypting the key material.
        /// </param>
        /// <returns>
        ///   A byte array containing the PKCS#8 EncryptedPrivateKeyInfo representation of the this key.
        /// </returns>
        /// <exception cref="ArgumentNullException">
        ///   <paramref name="pbeParameters"/> is <see langword="null"/>.
        /// </exception>
        /// <exception cref="ObjectDisposedException">
        ///   This instance has been disposed.
        /// </exception>
        /// <exception cref="CryptographicException">
        ///   <para>This instance only represents a public key.</para>
        ///   <para>-or-</para>
        ///   <para>The private key is not exportable.</para>
        ///   <para>-or-</para>
        ///   <para>An error occurred while exporting the key.</para>
        ///   <para>-or-</para>
        ///   <para><paramref name="pbeParameters"/> does not represent a valid password-based encryption algorithm.</para>
        /// </exception>
        public byte[] ExportEncryptedPkcs8PrivateKey(ReadOnlySpan<char> password, PbeParameters pbeParameters)
        {
            ArgumentNullException.ThrowIfNull(pbeParameters);
            PasswordBasedEncryption.ValidatePbeParameters(pbeParameters, password, ReadOnlySpan<byte>.Empty);
            ThrowIfDisposed();

            AsnWriter writer = ExportEncryptedPkcs8PrivateKeyCore<char>(
                password,
                pbeParameters,
                KeyFormatHelper.WriteEncryptedPkcs8);
            return writer.Encode();
        }

        /// <summary>
        ///   Exports the current key in the PKCS#8 EncryptedPrivateKeyInfo format with a char-based password.
        /// </summary>
        /// <param name="password">
        ///   The password to use when encrypting the key material.
        /// </param>
        /// <param name="pbeParameters">
        ///   The password-based encryption (PBE) parameters to use when encrypting the key material.
        /// </param>
        /// <returns>
        ///   A byte array containing the PKCS#8 EncryptedPrivateKeyInfo representation of the this key.
        /// </returns>
        /// <exception cref="ArgumentNullException">
        ///   <paramref name="pbeParameters" /> or <paramref name="password" /> is <see langword="null" />.
        /// </exception>
        /// <exception cref="ObjectDisposedException">
        ///   This instance has been disposed.
        /// </exception>
        /// <exception cref="CryptographicException">
        ///   <para>This instance only represents a public key.</para>
        ///   <para>-or-</para>
        ///   <para>The private key is not exportable.</para>
        ///   <para>-or-</para>
        ///   <para>An error occurred while exporting the key.</para>
        ///   <para>-or-</para>
        ///   <para><paramref name="pbeParameters"/> does not represent a valid password-based encryption algorithm.</para>
        /// </exception>
        public byte[] ExportEncryptedPkcs8PrivateKey(string password, PbeParameters pbeParameters)
        {
            ArgumentNullException.ThrowIfNull(password);
            return ExportEncryptedPkcs8PrivateKey(password.AsSpan(), pbeParameters);
        }

        /// <summary>
        ///   Exports the current key in a PEM-encoded representation of the PKCS#8 EncryptedPrivateKeyInfo
        ///   representation of this key, using a byte-based password.
        /// </summary>
        /// <param name="passwordBytes">
        ///   The bytes to use as a password when encrypting the key material.
        /// </param>
        /// <param name="pbeParameters">
        ///   The password-based encryption (PBE) parameters to use when encrypting the key material.
        /// </param>
        /// <returns>
        ///   A string containing the PEM-encoded PKCS#8 EncryptedPrivateKeyInfo.
        /// </returns>
        /// <exception cref="ArgumentNullException">
        ///   <paramref name="pbeParameters"/> is <see langword="null"/>.
        /// </exception>
        /// <exception cref="ObjectDisposedException">
        ///   This instance has been disposed.
        /// </exception>
        /// <exception cref="CryptographicException">
        ///   <para><paramref name="pbeParameters"/> specifies a KDF that requires a char-based password.</para>
        ///   <para>-or-</para>
        ///   <para>This instance only represents a public key.</para>
        ///   <para>-or-</para>
        ///   <para>The private key is not exportable.</para>
        ///   <para>-or-</para>
        ///   <para>An error occurred while exporting the key.</para>
        /// </exception>
        public string ExportEncryptedPkcs8PrivateKeyPem(ReadOnlySpan<byte> passwordBytes, PbeParameters pbeParameters)
        {
            ArgumentNullException.ThrowIfNull(pbeParameters);
            PasswordBasedEncryption.ValidatePbeParameters(pbeParameters, ReadOnlySpan<char>.Empty, passwordBytes);
            ThrowIfDisposed();

            AsnWriter writer = ExportEncryptedPkcs8PrivateKeyCore<byte>(
                passwordBytes,
                pbeParameters,
                KeyFormatHelper.WriteEncryptedPkcs8);

            // Skip clear since the data is already encrypted.
            return EncodeAsnWriterToPem(PemLabels.EncryptedPkcs8PrivateKey, writer, clear: false);
        }

        /// <summary>
        ///   Exports the current key in a PEM-encoded representation of the PKCS#8 EncryptedPrivateKeyInfo
        ///   representation of this key, using a char-based password.
        /// </summary>
        /// <param name="password">
        ///   The password to use when encrypting the key material.
        /// </param>
        /// <param name="pbeParameters">
        ///   The password-based encryption (PBE) parameters to use when encrypting the key material.
        /// </param>
        /// <returns>
        ///   A string containing the PEM-encoded PKCS#8 EncryptedPrivateKeyInfo.
        /// </returns>
        /// <exception cref="ArgumentNullException">
        ///   <paramref name="pbeParameters"/> is <see langword="null"/>.
        /// </exception>
        /// <exception cref="ObjectDisposedException">
        ///   This instance has been disposed.
        /// </exception>
        /// <exception cref="CryptographicException">
        ///   <para>This instance only represents a public key.</para>
        ///   <para>-or-</para>
        ///   <para>The private key is not exportable.</para>
        ///   <para>-or-</para>
        ///   <para>An error occurred while exporting the key.</para>
        /// </exception>
        public string ExportEncryptedPkcs8PrivateKeyPem(ReadOnlySpan<char> password, PbeParameters pbeParameters)
        {
            ArgumentNullException.ThrowIfNull(pbeParameters);
            PasswordBasedEncryption.ValidatePbeParameters(pbeParameters, password, ReadOnlySpan<byte>.Empty);
            ThrowIfDisposed();

            AsnWriter writer = ExportEncryptedPkcs8PrivateKeyCore<char>(
                password,
                pbeParameters,
                KeyFormatHelper.WriteEncryptedPkcs8);

            // Skip clear since the data is already encrypted.
            return EncodeAsnWriterToPem(PemLabels.EncryptedPkcs8PrivateKey, writer, clear: false);
        }

        /// <summary>
        ///   Exports the current key in a PEM-encoded representation of the PKCS#8 EncryptedPrivateKeyInfo
        ///   representation of this key, using a string password.
        /// </summary>
        /// <param name="password">
        ///   The password to use when encrypting the key material.
        /// </param>
        /// <param name="pbeParameters">
        ///   The password-based encryption (PBE) parameters to use when encrypting the key material.
        /// </param>
        /// <returns>
        ///   A string containing the PEM-encoded PKCS#8 EncryptedPrivateKeyInfo.
        /// </returns>
        /// <exception cref="ArgumentNullException">
        ///   <paramref name="password"/> or <paramref name="pbeParameters"/> is <see langword="null"/>.
        /// </exception>
        /// <exception cref="ObjectDisposedException">
        ///   This instance has been disposed.
        /// </exception>
        /// <exception cref="CryptographicException">
        ///   <para>This instance only represents a public key.</para>
        ///   <para>-or-</para>
        ///   <para>The private key is not exportable.</para>
        ///   <para>-or-</para>
        ///   <para>An error occurred while exporting the key.</para>
        /// </exception>
        public string ExportEncryptedPkcs8PrivateKeyPem(string password, PbeParameters pbeParameters)
        {
            ArgumentNullException.ThrowIfNull(password);
            return ExportEncryptedPkcs8PrivateKeyPem(password.AsSpan(), pbeParameters);
        }

        /// <summary>
        ///   Imports an ML-KEM encapsulation key from an X.509 SubjectPublicKeyInfo structure.
        /// </summary>
        /// <param name="source">
        ///   The bytes of an X.509 SubjectPublicKeyInfo structure in the ASN.1-DER encoding.
        /// </param>
        /// <returns>
        ///   The imported key.
        /// </returns>
        /// <exception cref="CryptographicException">
        ///   <para>
        ///     The contents of <paramref name="source"/> do not represent an ASN.1-DER-encoded X.509 SubjectPublicKeyInfo structure.
        ///   </para>
        ///   <para>-or-</para>
        ///   <para>
        ///     The SubjectPublicKeyInfo value does not represent an ML-KEM key.
        ///   </para>
        ///   <para>-or-</para>
        ///   <para>
        ///     <paramref name="source" /> contains trailing data after the ASN.1 structure.
        ///   </para>
        ///   <para>-or-</para>
        ///   <para>
        ///     The algorithm-specific import failed.
        ///   </para>
        /// </exception>
        /// <exception cref="PlatformNotSupportedException">
        ///   The platform does not support ML-KEM. Callers can use the <see cref="IsSupported" /> property
        ///   to determine if the platform supports ML-KEM.
        /// </exception>
        public static MLKem ImportSubjectPublicKeyInfo(ReadOnlySpan<byte> source)
        {
            ThrowIfInvalidLength(source);
            ThrowIfNotSupported();

            unsafe
            {
                fixed (byte* pointer = source)
                {
                    using (PointerMemoryManager<byte> manager = new(pointer, source.Length))
                    {
                        AsnValueReader reader = new(source, AsnEncodingRules.DER);
                        SubjectPublicKeyInfoAsn.Decode(ref reader, manager.Memory, out SubjectPublicKeyInfoAsn spki);
                        MLKemAlgorithm algorithm = GetAlgorithmIdentifier(ref spki.Algorithm);
                        ReadOnlySpan<byte> subjectPublicKey = spki.SubjectPublicKey.Span;

                        if (subjectPublicKey.Length != algorithm.EncapsulationKeySizeInBytes)
                        {
                            throw new CryptographicException(SR.Argument_KemInvalidEncapsulationKeyLength);
                        }

                        return MLKemImplementation.ImportEncapsulationKeyImpl(algorithm, subjectPublicKey);
                    }
                }
            }
        }

        /// <inheritdoc cref="ImportSubjectPublicKeyInfo(ReadOnlySpan{byte})" />
        /// <exception cref="ArgumentNullException">
        ///   <paramref name="source" /> is <see langword="null" />.
        /// </exception>
        public static MLKem ImportSubjectPublicKeyInfo(byte[] source)
        {
            ArgumentNullException.ThrowIfNull(source);
            return ImportSubjectPublicKeyInfo(new ReadOnlySpan<byte>(source));
        }

        /// <summary>
        ///   Imports an ML-KEM private key from a PKCS#8 PrivateKeyInfo structure.
        /// </summary>
        /// <param name="source">
        ///   The bytes of a PKCS#8 PrivateKeyInfo structure in the ASN.1-BER encoding.
        /// </param>
        /// <returns>
        ///   The imported key.
        /// </returns>
        /// <exception cref="CryptographicException">
        ///   <para>
        ///     The contents of <paramref name="source"/> do not represent an ASN.1-BER-encoded PKCS#8 PrivateKeyInfo structure.
        ///   </para>
        ///   <para>-or-</para>
        ///   <para>
        ///     The PrivateKeyInfo value does not represent an ML-KEM key.
        ///   </para>
        ///   <para>-or-</para>
        ///   <para>
        ///     <paramref name="source" /> contains trailing data after the ASN.1 structure.
        ///   </para>
        ///   <para>-or-</para>
        ///   <para>
        ///     The algorithm-specific import failed.
        ///   </para>
        /// </exception>
        /// <exception cref="PlatformNotSupportedException">
        ///   The platform does not support ML-KEM. Callers can use the <see cref="IsSupported" /> property
        ///   to determine if the platform supports ML-KEM.
        /// </exception>
        public static MLKem ImportPkcs8PrivateKey(ReadOnlySpan<byte> source)
        {
            ThrowIfInvalidLength(source);
            ThrowIfNotSupported();

            KeyFormatHelper.ReadPkcs8(s_knownOids, source, MLKemKeyReader, out int read, out MLKem kem);
            Debug.Assert(read == source.Length);
            return kem;
        }

        /// <inheritdoc cref="ImportPkcs8PrivateKey(ReadOnlySpan{byte})" />
        /// <exception cref="ArgumentNullException">
        ///   <paramref name="source" /> is <see langword="null" />.
        /// </exception>
        public static MLKem ImportPkcs8PrivateKey(byte[] source)
        {
            ArgumentNullException.ThrowIfNull(source);
            return ImportPkcs8PrivateKey(new ReadOnlySpan<byte>(source));
        }

        /// <summary>
        ///   Imports an ML-KEM private key from a PKCS#8 EncryptedPrivateKeyInfo structure.
        /// </summary>
        /// <param name="passwordBytes">
        ///   The bytes to use as a password when decrypting the key material.
        /// </param>
        /// <param name="source">
        ///   The bytes of a PKCS#8 EncryptedPrivateKeyInfo structure in the ASN.1-BER encoding.
        /// </param>
        /// <returns>
        ///   The imported key.
        /// </returns>
        /// <exception cref="CryptographicException">
        ///   <para>
        ///     The contents of <paramref name="source"/> do not represent an ASN.1-BER-encoded PKCS#8 EncryptedPrivateKeyInfo structure.
        ///   </para>
        ///   <para>-or-</para>
        ///   <para>
        ///     The specified password is incorrect.
        ///   </para>
        ///   <para>-or-</para>
        ///   <para>
        ///     The EncryptedPrivateKeyInfo indicates the Key Derivation Function (KDF) to apply is the legacy PKCS#12 KDF,
        ///     which requires <see cref="char"/>-based passwords.
        ///   </para>
        ///   <para>-or-</para>
        ///   <para>
        ///     The value does not represent an ML-KEM key.
        ///   </para>
        ///   <para>-or-</para>
        ///   <para>
        ///     <paramref name="source" /> contains trailing data after the ASN.1 structure.
        ///   </para>
        ///   <para>-or-</para>
        ///   <para>
        ///     The algorithm-specific import failed.
        ///   </para>
        /// </exception>
        /// <exception cref="PlatformNotSupportedException">
        ///   The platform does not support ML-KEM. Callers can use the <see cref="IsSupported" /> property
        ///   to determine if the platform supports ML-KEM.
        /// </exception>
        public static MLKem ImportEncryptedPkcs8PrivateKey(ReadOnlySpan<byte> passwordBytes, ReadOnlySpan<byte> source)
        {
            ThrowIfInvalidLength(source);
            ThrowIfNotSupported();

            return KeyFormatHelper.DecryptPkcs8(
                passwordBytes,
                source,
                ImportPkcs8PrivateKey,
                out _);
        }

        /// <summary>
        ///   Imports an ML-KEM private key from a PKCS#8 EncryptedPrivateKeyInfo structure.
        /// </summary>
        /// <param name="password">
        ///   The password to use when decrypting the key material.
        /// </param>
        /// <param name="source">
        ///   The bytes of a PKCS#8 EncryptedPrivateKeyInfo structure in the ASN.1-BER encoding.
        /// </param>
        /// <returns>
        ///   The imported key.
        /// </returns>
        /// <exception cref="CryptographicException">
        ///   <para>
        ///     The contents of <paramref name="source"/> do not represent an ASN.1-BER-encoded PKCS#8 EncryptedPrivateKeyInfo structure.
        ///   </para>
        ///   <para>-or-</para>
        ///   <para>
        ///     The specified password is incorrect.
        ///   </para>
        ///   <para>-or-</para>
        ///   <para>
        ///     The value does not represent an ML-KEM key.
        ///   </para>
        ///   <para>-or-</para>
        ///   <para>
        ///     <paramref name="source" /> contains trailing data after the ASN.1 structure.
        ///   </para>
        ///   <para>-or-</para>
        ///   <para>
        ///     The algorithm-specific import failed.
        ///   </para>
        /// </exception>
        /// <exception cref="PlatformNotSupportedException">
        ///   The platform does not support ML-KEM. Callers can use the <see cref="IsSupported" /> property
        ///   to determine if the platform supports ML-KEM.
        /// </exception>
        public static MLKem ImportEncryptedPkcs8PrivateKey(ReadOnlySpan<char> password, ReadOnlySpan<byte> source)
        {
            ThrowIfInvalidLength(source);
            ThrowIfNotSupported();

            return KeyFormatHelper.DecryptPkcs8(
                password,
                source,
                ImportPkcs8PrivateKey,
                out _);
        }

        /// <inheritdoc cref="ImportEncryptedPkcs8PrivateKey(ReadOnlySpan{char}, ReadOnlySpan{byte})" />
        /// <exception cref="ArgumentNullException">
<<<<<<< HEAD
        ///   <paramref name="password" /> is <see langword="null" />.
=======
        ///   <paramref name="password" /> or <paramref name="source" /> is <see langword="null" />.
        /// </exception>
        /// <exception cref="CryptographicException">
        ///   <para>
        ///     The contents of <paramref name="source"/> do not represent an ASN.1-BER-encoded PKCS#8 EncryptedPrivateKeyInfo structure.
        ///   </para>
        ///   <para>-or-</para>
        ///   <para>
        ///     The specified password is incorrect.
        ///   </para>
        ///   <para>-or-</para>
        ///   <para>
        ///     The value does not represent an ML-KEM key.
        ///   </para>
        ///   <para>-or-</para>
        ///   <para>
        ///     The algorithm-specific import failed.
        ///   </para>
        /// </exception>
        /// <exception cref="PlatformNotSupportedException">
        ///   The platform does not support ML-KEM. Callers can use the <see cref="IsSupported" /> property
        ///   to determine if the platform supports ML-KEM.
>>>>>>> 3eef331e
        /// </exception>
        public static MLKem ImportEncryptedPkcs8PrivateKey(string password, byte[] source)
        {
            ArgumentNullException.ThrowIfNull(password);
<<<<<<< HEAD
            ThrowIfInvalidLength(source);
=======
            ArgumentNullException.ThrowIfNull(source);
            ThrowIfTrailingData(source);
>>>>>>> 3eef331e
            ThrowIfNotSupported();

            return KeyFormatHelper.DecryptPkcs8(
                password,
                source,
                ImportPkcs8PrivateKey,
                out _);
        }

        /// <summary>
        ///   Imports an ML-KEM key from an RFC 7468 PEM-encoded string.
        /// </summary>
        /// <param name="source">
        ///   The text of the PEM key to import.
        /// </param>
        /// <returns>
        ///   The imported ML-KEM key.
        /// </returns>
        /// <exception cref="ArgumentException">
        ///   <para><paramref name="source" /> contains an encrypted PEM-encoded key.</para>
        ///   <para>-or-</para>
        ///   <para><paramref name="source" /> contains multiple PEM-encoded ML-KEM keys.</para>
        ///   <para>-or-</para>
        ///   <para><paramref name="source" /> contains no PEM-encoded ML-KEM keys.</para>
        /// </exception>
        /// <exception cref="CryptographicException">
        ///   An error occurred while importing the key.
        /// </exception>
        /// <exception cref="PlatformNotSupportedException">
        ///   The platform does not support ML-KEM. Callers can use the <see cref="IsSupported" /> property
        ///   to determine if the platform supports ML-KEM.
        /// </exception>
        /// <remarks>
        ///   <para>
        ///     Unsupported or malformed PEM-encoded objects will be ignored. If multiple supported PEM labels
        ///     are found, an exception is raised to prevent importing a key when the key is ambiguous.
        ///   </para>
        ///   <para>
        ///     This method supports the following PEM labels:
        ///     <list type="bullet">
        ///       <item><description>PUBLIC KEY</description></item>
        ///       <item><description>PRIVATE KEY</description></item>
        ///     </list>
        ///   </para>
        /// </remarks>
        public static MLKem ImportFromPem(ReadOnlySpan<char> source)
        {
            ThrowIfNotSupported();

            return PemKeyHelpers.ImportFactoryPem<MLKem>(source, label =>
                label switch
                {
                    PemLabels.Pkcs8PrivateKey => ImportPkcs8PrivateKey,
                    PemLabels.SpkiPublicKey => ImportSubjectPublicKeyInfo,
                    _ => null,
                });
        }

        /// <inheritdoc cref="ImportFromPem(ReadOnlySpan{char})" />
        /// <exception cref="ArgumentNullException">
        ///   <paramref name="source" /> is <see langword="null" />
        /// </exception>
        public static MLKem ImportFromPem(string source)
        {
            ArgumentNullException.ThrowIfNull(source);
            ThrowIfNotSupported();
            return ImportFromPem(source.AsSpan());
        }

        /// <summary>
        ///   Imports an ML-KEM key from an encrypted RFC 7468 PEM-encoded string.
        /// </summary>
        /// <param name="source">
        ///   The PEM text of the encrypted key to import.</param>
        /// <param name="password">
        ///   The password to use for decrypting the key material.
        /// </param>
        /// <exception cref="ArgumentException">
        ///   <para>
        ///     <paramref name="source"/> does not contain a PEM-encoded key with a recognized label.
        ///   </para>
        ///   <para>-or-</para>
        ///   <para>
        ///     <paramref name="source"/> contains multiple PEM-encoded keys with a recognized label.
        ///   </para>
        /// </exception>
        /// <exception cref="CryptographicException">
        ///   <para>
        ///     The password is incorrect.
        ///   </para>
        ///   <para>-or-</para>
        ///   <para>
        ///     The base-64 decoded contents of the PEM text from <paramref name="source" />
        ///     do not represent an ASN.1-BER-encoded PKCS#8 EncryptedPrivateKeyInfo structure.
        ///   </para>
        ///   <para>-or-</para>
        ///   <para>
        ///     The base-64 decoded contents of the PEM text from <paramref name="source" />
        ///     indicate the key is for an algorithm other than the algorithm
        ///     represented by this instance.
        ///   </para>
        ///   <para>-or-</para>
        ///   <para>
        ///     The base-64 decoded contents of the PEM text from <paramref name="source" />
        ///     represent the key in a format that is not supported.
        ///   </para>
        ///   <para>-or-</para>
        ///   <para>
        ///     An error occurred while importing the key.
        ///   </para>
        /// </exception>
        /// <exception cref="PlatformNotSupportedException">
        ///   The platform does not support ML-KEM. Callers can use the <see cref="IsSupported" /> property
        ///   to determine if the platform supports ML-KEM.
        /// </exception>
        /// <remarks>
        ///   <para>
        ///     When the base-64 decoded contents of <paramref name="source" /> indicate an algorithm that uses PBKDF1
        ///     (Password-Based Key Derivation Function 1) or PBKDF2 (Password-Based Key Derivation Function 2),
        ///     the password is converted to bytes via the UTF-8 encoding.
        ///   </para>
        ///   <para>
        ///     Unsupported or malformed PEM-encoded objects will be ignored. If multiple supported PEM labels
        ///     are found, an exception is thrown to prevent importing a key when
        ///     the key is ambiguous.
        ///   </para>
        ///   <para>This method supports the <c>ENCRYPTED PRIVATE KEY</c> PEM label.</para>
        /// </remarks>
        public static MLKem ImportFromEncryptedPem(ReadOnlySpan<char> source, ReadOnlySpan<char> password)
        {
            ThrowIfNotSupported();

            return PemKeyHelpers.ImportEncryptedFactoryPem<MLKem, char>(
                source,
                password,
                ImportEncryptedPkcs8PrivateKey);
        }

        /// <summary>
        ///   Imports an ML-KEM key from an encrypted RFC 7468 PEM-encoded string.
        /// </summary>
        /// <param name="source">
        ///   The PEM text of the encrypted key to import.</param>
        /// <param name="passwordBytes">
        ///   The bytes to use as a password when decrypting the key material.
        /// </param>
        /// <exception cref="ArgumentException">
        ///   <para>
        ///     <paramref name="source"/> does not contain a PEM-encoded key with a recognized label.
        ///   </para>
        ///   <para>-or-</para>
        ///   <para>
        ///     <paramref name="source"/> contains multiple PEM-encoded keys with a recognized label.
        ///   </para>
        /// </exception>
        /// <exception cref="CryptographicException">
        ///   <para>
        ///     The password is incorrect.
        ///   </para>
        ///   <para>-or-</para>
        ///   <para>
        ///     The base-64 decoded contents of the PEM text from <paramref name="source" />
        ///     do not represent an ASN.1-BER-encoded PKCS#8 EncryptedPrivateKeyInfo structure.
        ///   </para>
        ///   <para>-or-</para>
        ///   <para>
        ///     The base-64 decoded contents of the PEM text from <paramref name="source" />
        ///     indicate the key is for an algorithm other than the algorithm
        ///     represented by this instance.
        ///   </para>
        ///   <para>-or-</para>
        ///   <para>
        ///     The base-64 decoded contents of the PEM text from <paramref name="source" />
        ///     represent the key in a format that is not supported.
        ///   </para>
        ///   <para>-or-</para>
        ///   <para>
        ///     An error occurred while importing the key.
        ///   </para>
        /// </exception>
        /// <exception cref="PlatformNotSupportedException">
        ///   The platform does not support ML-KEM. Callers can use the <see cref="IsSupported" /> property
        ///   to determine if the platform supports ML-KEM.
        /// </exception>
        /// <remarks>
        ///   <para>
        ///     Unsupported or malformed PEM-encoded objects will be ignored. If multiple supported PEM labels
        ///     are found, an exception is thrown to prevent importing a key when
        ///     the key is ambiguous.
        ///   </para>
        ///   <para>This method supports the <c>ENCRYPTED PRIVATE KEY</c> PEM label.</para>
        /// </remarks>
        public static MLKem ImportFromEncryptedPem(ReadOnlySpan<char> source, ReadOnlySpan<byte> passwordBytes)
        {
            ThrowIfNotSupported();

            return PemKeyHelpers.ImportEncryptedFactoryPem<MLKem, byte>(
                source,
                passwordBytes,
                ImportEncryptedPkcs8PrivateKey);
        }

        /// <inheritdoc cref="ImportFromEncryptedPem(ReadOnlySpan{char}, ReadOnlySpan{char})" />
        /// <exception cref="ArgumentNullException">
        ///   <paramref name="source" /> or <paramref name="password" /> is <see langword="null" />.
        /// </exception>
        public static MLKem ImportFromEncryptedPem(string source, string password)
        {
            ArgumentNullException.ThrowIfNull(source);
            ArgumentNullException.ThrowIfNull(password);
            ThrowIfNotSupported();

            return ImportFromEncryptedPem(source.AsSpan(), password.AsSpan());
        }

        /// <inheritdoc cref="ImportFromEncryptedPem(ReadOnlySpan{char}, ReadOnlySpan{byte})" />
        /// <exception cref="ArgumentNullException">
        ///   <paramref name="source" /> or <paramref name="passwordBytes" /> is <see langword="null" />.
        /// </exception>
        public static MLKem ImportFromEncryptedPem(string source, byte[] passwordBytes)
        {
            ArgumentNullException.ThrowIfNull(source);
            ArgumentNullException.ThrowIfNull(passwordBytes);
            ThrowIfNotSupported();

            return ImportFromEncryptedPem(source.AsSpan(), new ReadOnlySpan<byte>(passwordBytes));
        }

        /// <summary>
        ///   Releases all resources used by the <see cref="MLKem"/> class.
        /// </summary>
        public void Dispose()
        {
            if (!_disposed)
            {
                _disposed = true;
                Dispose(true);
                GC.SuppressFinalize(this);
            }
        }

        /// <summary>
        ///   Called by the <c>Dispose()</c> and <c>Finalize()</c> methods to release the managed and unmanaged
        ///   resources used by the current instance of the <see cref="MLKem"/> class.
        /// </summary>
        /// <param name="disposing">
        ///   <see langword="true" /> to release managed and unmanaged resources;
        ///   <see langword="false" /> to release only unmanaged resources.
        /// </param>
        protected virtual void Dispose(bool disposing)
        {
        }

        private AsnWriter ExportSubjectPublicKeyInfoCore()
        {
            int encapsulationKeySize = Algorithm.EncapsulationKeySizeInBytes;
            byte[] encapsulationKeyBuffer = CryptoPool.Rent(encapsulationKeySize);
            Memory<byte> encapsulationKey = encapsulationKeyBuffer.AsMemory(0, encapsulationKeySize);

            try
            {
                ExportEncapsulationKeyCore(encapsulationKey.Span);

                SubjectPublicKeyInfoAsn spki = new SubjectPublicKeyInfoAsn
                {
                    Algorithm = new AlgorithmIdentifierAsn
                    {
                        Algorithm = Algorithm.Oid,
                        Parameters = default(ReadOnlyMemory<byte>?),
                    },
                    SubjectPublicKey = encapsulationKey,
                };

                // The ASN.1 overhead of a SubjectPublicKeyInfo encoding an encapsulation key is 22 bytes.
                // Round it off to 32. This checked operation should never throw because the inputs are not
                // user provided.
                int capacity = checked(32 + encapsulationKeySize);
                AsnWriter writer = new AsnWriter(AsnEncodingRules.DER, capacity);
                spki.Encode(writer);
                return writer;
            }
            finally
            {
                CryptoPool.Return(encapsulationKeyBuffer, clearSize: 0); // SPKI is public info, skip clear.
            }
        }

        private protected static void ThrowIfNotSupported()
        {
            if (!IsSupported)
            {
                throw new PlatformNotSupportedException(SR.Format(SR.Cryptography_AlgorithmNotSupported, nameof(MLKem)));
            }
        }

        private static MLKemAlgorithm GetAlgorithmIdentifier(ref readonly AlgorithmIdentifierAsn identifier)
        {
            MLKemAlgorithm algorithm = MLKemAlgorithm.FromOid(identifier.Algorithm) ??
                throw new CryptographicException(
                    SR.Format(SR.Cryptography_UnknownAlgorithmIdentifier, identifier.Algorithm));

            if (identifier.Parameters.HasValue)
            {
                AsnWriter writer = new AsnWriter(AsnEncodingRules.DER);
                identifier.Encode(writer);
                throw Helpers.CreateAlgorithmUnknownException(writer);
            }

            return algorithm;
        }

        private static void MLKemKeyReader(
            ReadOnlyMemory<byte> privateKeyContents,
            in AlgorithmIdentifierAsn algorithmIdentifier,
            out MLKem kem)
        {
            MLKemAlgorithm algorithm = GetAlgorithmIdentifier(in algorithmIdentifier);
            MLKemPrivateKeyAsn kemKey = MLKemPrivateKeyAsn.Decode(privateKeyContents, AsnEncodingRules.BER);

            try
            {
                if (kemKey.Seed is ReadOnlyMemory<byte> seed)
                {
                    kem = ImportPrivateSeed(algorithm, seed.Span);
                }
                else if (kemKey.ExpandedKey is ReadOnlyMemory<byte> expandedKey)
                {
                    kem = ImportDecapsulationKey(algorithm, expandedKey.Span);
                }
                else if (kemKey.Both is MLKemPrivateKeyBothAsn both)
                {
                    MLKem key = ImportPrivateSeed(algorithm, both.Seed.Span);
                    int decapsulationKeySize = key.Algorithm.DecapsulationKeySizeInBytes;
                    byte[] rent = CryptoPool.Rent(decapsulationKeySize);
                    Span<byte> buffer = rent.AsSpan(0, decapsulationKeySize);

                    try
                    {
                        key.ExportDecapsulationKey(buffer);

                        if (CryptographicOperations.FixedTimeEquals(buffer, both.ExpandedKey.Span))
                        {
                            kem = key;
                        }
                        else
                        {
                            throw new CryptographicException(SR.Cryptography_KemPkcs8KeyMismatch);
                        }
                    }
                    catch
                    {
                        key.Dispose();
                        throw;
                    }
                    finally
                    {
                        CryptoPool.Return(rent, decapsulationKeySize);
                    }
                }
                else
                {
                    throw new CryptographicException(SR.Cryptography_Der_Invalid_Encoding);
                }
            }
            catch (ArgumentException ae)
            {
                throw new CryptographicException(SR.Cryptography_Der_Invalid_Encoding, ae);
            }
        }

        private static void ThrowIfInvalidLength(ReadOnlySpan<byte> data)
        {
            int bytesRead;
            try
            {
                AsnDecoder.ReadEncodedValue(data, AsnEncodingRules.BER, out _, out _, out bytesRead);
            }
            catch (AsnContentException ace)
            {
                throw new CryptographicException(SR.Cryptography_Der_Invalid_Encoding, ace);
            }

            if (bytesRead != data.Length)
            {
                throw new CryptographicException(SR.Cryptography_Der_Invalid_Encoding);
            }
        }

        private protected void ThrowIfDisposed() => ObjectDisposedException.ThrowIf(_disposed, typeof(MLKem));

        private AsnWriter ExportEncryptedPkcs8PrivateKeyCore<TChar>(
            ReadOnlySpan<TChar> password,
            PbeParameters pbeParameters,
            WriteEncryptedPkcs8Func<TChar> encryptor)
        {
            // There are 28 bytes of overhead on a plain PKCS#8 export for an expanded key. Add a little extra for
            // some extra space.
            int initialSize = Algorithm.DecapsulationKeySizeInBytes + 32;
            byte[] rented = CryptoPool.Rent(initialSize);
            int written;

            while (!TryExportPkcs8PrivateKey(rented, out written))
            {
                CryptoPool.Return(rented, 0);
                rented = CryptoPool.Rent(rented.Length * 2);
            }

            AsnWriter tmp = new(AsnEncodingRules.BER, initialCapacity: written);

            try
            {
                tmp.WriteEncodedValueForCrypto(rented.AsSpan(0, written));
                return encryptor(password, tmp, pbeParameters);
            }
            finally
            {
                tmp.Reset();
                CryptoPool.Return(rented, written);
            }
        }

        private TResult ExportPkcs8PrivateKeyCallback<TResult>(ExportPkcs8PrivateKeyFunc<TResult> func)
        {
            // A PKCS#8 ML-KEM-1024 ExpandedKey has an ASN.1 overhead of 28 bytes, assuming no attributes.
            // Make it an even 32 and that should give a good starting point for a buffer size.
            // Decapsulation keys are always larger than the seed, so if we end up with a seed export it should
            // fit in the initial buffer.
            int size = Algorithm.DecapsulationKeySizeInBytes + 32;
            byte[] buffer = ArrayPool<byte>.Shared.Rent(size); // Released to callers, do not use CryptoPool.
            int written;

            while (!TryExportPkcs8PrivateKeyCore(buffer, out written))
            {
                ClearAndReturnToPool(buffer, written);
                size = checked(size * 2);
                buffer = ArrayPool<byte>.Shared.Rent(size);
            }

            if ((uint)written > buffer.Length)
            {
                // We got a nonsense value written back. Clear the buffer, but don't put it back in the pool.
                CryptographicOperations.ZeroMemory(buffer);
                throw new CryptographicException();
            }

            TResult result = func(buffer.AsSpan(0, written));
            ClearAndReturnToPool(buffer, written);
            return result;

            static void ClearAndReturnToPool(byte[] buffer, int clearSize)
            {
                CryptographicOperations.ZeroMemory(buffer.AsSpan(0, clearSize));
                ArrayPool<byte>.Shared.Return(buffer);
            }
        }

        private static string EncodeAsnWriterToPem(string label, AsnWriter writer, bool clear = true)
        {
#if NET10_0_OR_GREATER
            return writer.Encode(label, static (label, span) => PemEncoding.WriteString(label, span));
#else
            int length = writer.GetEncodedLength();
            byte[] rent = CryptoPool.Rent(length);

            try
            {
                int written = writer.Encode(rent);
                Debug.Assert(written == length);
                return PemEncoding.WriteString(label, rent.AsSpan(0, written));
            }
            finally
            {
                CryptoPool.Return(rent, clear ? length : 0);
            }
#endif
        }

        private delegate TResult ExportPkcs8PrivateKeyFunc<TResult>(ReadOnlySpan<byte> pkcs8);

        private delegate AsnWriter WriteEncryptedPkcs8Func<TChar>(
            ReadOnlySpan<TChar> password,
            AsnWriter writer,
            PbeParameters pbeParameters);
    }
}<|MERGE_RESOLUTION|>--- conflicted
+++ resolved
@@ -1362,11 +1362,19 @@
                 out _);
         }
 
-        /// <inheritdoc cref="ImportEncryptedPkcs8PrivateKey(ReadOnlySpan{char}, ReadOnlySpan{byte})" />
-        /// <exception cref="ArgumentNullException">
-<<<<<<< HEAD
-        ///   <paramref name="password" /> is <see langword="null" />.
-=======
+        /// <summary>
+        ///   Imports an ML-KEM private key from a PKCS#8 EncryptedPrivateKeyInfo structure.
+        /// </summary>
+        /// <param name="password">
+        ///   The password to use when decrypting the key material.
+        /// </param>
+        /// <param name="source">
+        ///   The bytes of a PKCS#8 EncryptedPrivateKeyInfo structure in the ASN.1-BER encoding.
+        /// </param>
+        /// <returns>
+        ///   The imported key.
+        /// </returns>
+        /// <exception cref="ArgumentNullException">
         ///   <paramref name="password" /> or <paramref name="source" /> is <see langword="null" />.
         /// </exception>
         /// <exception cref="CryptographicException">
@@ -1389,17 +1397,12 @@
         /// <exception cref="PlatformNotSupportedException">
         ///   The platform does not support ML-KEM. Callers can use the <see cref="IsSupported" /> property
         ///   to determine if the platform supports ML-KEM.
->>>>>>> 3eef331e
         /// </exception>
         public static MLKem ImportEncryptedPkcs8PrivateKey(string password, byte[] source)
         {
             ArgumentNullException.ThrowIfNull(password);
-<<<<<<< HEAD
+            ArgumentNullException.ThrowIfNull(source);
             ThrowIfInvalidLength(source);
-=======
-            ArgumentNullException.ThrowIfNull(source);
-            ThrowIfTrailingData(source);
->>>>>>> 3eef331e
             ThrowIfNotSupported();
 
             return KeyFormatHelper.DecryptPkcs8(
