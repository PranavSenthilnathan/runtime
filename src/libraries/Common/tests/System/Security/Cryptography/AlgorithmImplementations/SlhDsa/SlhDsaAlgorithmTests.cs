// Licensed to the .NET Foundation under one or more agreements.
// The .NET Foundation licenses this file to you under the MIT license.

using Xunit;

namespace System.Security.Cryptography.SLHDsa.Tests
{
<<<<<<< HEAD
    public sealed class SlhDsaAlgorithmTests
=======
    public static class SlhDsaAlgorithmTests
>>>>>>> 5314b8c0
    {
        [Fact]
        public static void AlgorithmsHaveExpectedParameters()
        {
            SlhDsaAlgorithm algorithm;

            algorithm = SlhDsaAlgorithm.SlhDsaSha2_128s;
            Assert.Equal("SLH-DSA-SHA2-128s", algorithm.Name);
            Assert.Equal(32, algorithm.PublicKeySizeInBytes);
            Assert.Equal(64, algorithm.SecretKeySizeInBytes);
            Assert.Equal(7856, algorithm.SignatureSizeInBytes);

            algorithm = SlhDsaAlgorithm.SlhDsaShake128s;
            Assert.Equal("SLH-DSA-SHAKE-128s", algorithm.Name);
            Assert.Equal(32, algorithm.PublicKeySizeInBytes);
            Assert.Equal(64, algorithm.SecretKeySizeInBytes);
            Assert.Equal(7856, algorithm.SignatureSizeInBytes);

            algorithm = SlhDsaAlgorithm.SlhDsaSha2_128f;
            Assert.Equal("SLH-DSA-SHA2-128f", algorithm.Name);
            Assert.Equal(32, algorithm.PublicKeySizeInBytes);
            Assert.Equal(64, algorithm.SecretKeySizeInBytes);
            Assert.Equal(17088, algorithm.SignatureSizeInBytes);

            algorithm = SlhDsaAlgorithm.SlhDsaShake128f;
            Assert.Equal("SLH-DSA-SHAKE-128f", algorithm.Name);
            Assert.Equal(32, algorithm.PublicKeySizeInBytes);
            Assert.Equal(64, algorithm.SecretKeySizeInBytes);
            Assert.Equal(17088, algorithm.SignatureSizeInBytes);

            algorithm = SlhDsaAlgorithm.SlhDsaSha2_192s;
            Assert.Equal("SLH-DSA-SHA2-192s", algorithm.Name);
            Assert.Equal(48, algorithm.PublicKeySizeInBytes);
            Assert.Equal(96, algorithm.SecretKeySizeInBytes);
            Assert.Equal(16224, algorithm.SignatureSizeInBytes);

            algorithm = SlhDsaAlgorithm.SlhDsaShake192s;
            Assert.Equal("SLH-DSA-SHAKE-192s", algorithm.Name);
            Assert.Equal(48, algorithm.PublicKeySizeInBytes);
            Assert.Equal(96, algorithm.SecretKeySizeInBytes);
            Assert.Equal(16224, algorithm.SignatureSizeInBytes);

            algorithm = SlhDsaAlgorithm.SlhDsaSha2_192f;
            Assert.Equal("SLH-DSA-SHA2-192f", algorithm.Name);
            Assert.Equal(48, algorithm.PublicKeySizeInBytes);
            Assert.Equal(96, algorithm.SecretKeySizeInBytes);
            Assert.Equal(35664, algorithm.SignatureSizeInBytes);

            algorithm = SlhDsaAlgorithm.SlhDsaShake192f;
            Assert.Equal("SLH-DSA-SHAKE-192f", algorithm.Name);
            Assert.Equal(48, algorithm.PublicKeySizeInBytes);
            Assert.Equal(96, algorithm.SecretKeySizeInBytes);
            Assert.Equal(35664, algorithm.SignatureSizeInBytes);

            algorithm = SlhDsaAlgorithm.SlhDsaSha2_256s;
            Assert.Equal("SLH-DSA-SHA2-256s", algorithm.Name);
            Assert.Equal(64, algorithm.PublicKeySizeInBytes);
            Assert.Equal(128, algorithm.SecretKeySizeInBytes);
            Assert.Equal(29792, algorithm.SignatureSizeInBytes);

            algorithm = SlhDsaAlgorithm.SlhDsaShake256s;
            Assert.Equal("SLH-DSA-SHAKE-256s", algorithm.Name);
            Assert.Equal(64, algorithm.PublicKeySizeInBytes);
            Assert.Equal(128, algorithm.SecretKeySizeInBytes);
            Assert.Equal(29792, algorithm.SignatureSizeInBytes);

            algorithm = SlhDsaAlgorithm.SlhDsaSha2_256f;
            Assert.Equal("SLH-DSA-SHA2-256f", algorithm.Name);
            Assert.Equal(64, algorithm.PublicKeySizeInBytes);
            Assert.Equal(128, algorithm.SecretKeySizeInBytes);
            Assert.Equal(49856, algorithm.SignatureSizeInBytes);

            algorithm = SlhDsaAlgorithm.SlhDsaShake256f;
            Assert.Equal("SLH-DSA-SHAKE-256f", algorithm.Name);
            Assert.Equal(64, algorithm.PublicKeySizeInBytes);
            Assert.Equal(128, algorithm.SecretKeySizeInBytes);
            Assert.Equal(49856, algorithm.SignatureSizeInBytes);
        }
    }
}<|MERGE_RESOLUTION|>--- conflicted
+++ resolved
@@ -5,11 +5,7 @@
 
 namespace System.Security.Cryptography.SLHDsa.Tests
 {
-<<<<<<< HEAD
-    public sealed class SlhDsaAlgorithmTests
-=======
     public static class SlhDsaAlgorithmTests
->>>>>>> 5314b8c0
     {
         [Fact]
         public static void AlgorithmsHaveExpectedParameters()
